--- conflicted
+++ resolved
@@ -2,7 +2,7 @@
 
 This project adheres to [Semantic Versioning](https://semver.org/spec/v2.0.0.html) and [Keep a Changelog](https://keepachangelog.com/en/1.0.0/) format.
 
-<<<<<<< HEAD
+
 ## [1.8.1] -- 2024-06-06
 
 ### Fixed
@@ -31,8 +31,6 @@
 - Load PEP from CSV: https://github.com/pepkit/looper/issues/456
 - looper now works with sample_table_index https://github.com/pepkit/looper/issues/458
 
-=======
->>>>>>> 67514e4f
 ## [1.7.1] -- 2024-05-28
 
 ### Fixed
