--- conflicted
+++ resolved
@@ -73,17 +73,14 @@
     "SAMPLE_PL_ARG",
     "JOB_NAME_KEY",
     "PIPELINE_INTERFACE_PIPELINE_NAME_KEY",
-<<<<<<< HEAD
     "PEP_CONFIG_KEY",
     "PEP_CONFIG_FILE_KEY",
-=======
     "COMPUTE_SETTINGS_VARNAME",
     "DEFAULT_COMPUTE_RESOURCES_NAME",
     "NEW_COMPUTE_KEY",
     "DEFAULT_CONFIG_FILEPATH",
     "DEFAULT_CONFIG_SCHEMA",
     "DEFAULT_COMPUTE_RESOURCES_NAME",
->>>>>>> 517f3357
 ]
 
 FLAGS = ["completed", "running", "failed", "waiting", "partial"]
