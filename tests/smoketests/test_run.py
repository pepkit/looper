import os.path

import pytest
from peppy.const import *
from yaml import dump

from looper.const import *
from looper.project import Project
from tests.conftest import *
from looper.utils import *
from looper.cli_pydantic import main

CMD_STRS = ["string", " --string", " --sjhsjd 212", "7867#$@#$cc@@"]


def test_cli(prep_temp_pep):
    tp = prep_temp_pep

    x = ["run", "--looper-config", tp, "--dry-run"]
    try:
        main(test_args=x)
    except Exception:
        raise pytest.fail("DID RAISE {0}".format(Exception))


def test_cli_shortform(prep_temp_pep):
    tp = prep_temp_pep

    x = ["run", "--looper-config", tp, "-d"]
    try:
        main(test_args=x)
    except Exception:
        raise pytest.fail("DID RAISE {0}".format(Exception))

    x = ["run", "--looper-config", tp, "-d", "-l", "2"]
    try:
        main(test_args=x)
    except Exception:
        raise pytest.fail("DID RAISE {0}".format(Exception))

    tp = prep_temp_pep
    x = ["run", "--looper-config", tp, "-d", "-n", "2"]
    try:
        main(test_args=x)
    except Exception:
        raise pytest.fail("DID RAISE {0}".format(Exception))


def test_running_csv_pep(prep_temp_pep_csv):
    tp = prep_temp_pep_csv

    x = ["run", "--looper-config", tp, "--dry-run"]
    try:
        main(test_args=x)
    except Exception:
        raise pytest.fail("DID RAISE {0}".format(Exception))


@pytest.mark.parametrize(
    "path", ["something/example.yaml", "somethingelse/example2.csv"]
)
def test_is_PEP_file_type(path):

    result = is_PEP_file_type(path)
    assert result == True


def is_connected():
    """Determines if local machine can connect to the internet."""
    import socket

    try:
        host = socket.gethostbyname("www.databio.org")
        socket.create_connection((host, 80), 2)
        return True
    except:
        pass
    return False


class TestLooperBothRuns:
    @pytest.mark.parametrize("cmd", ["run", "runp"])
    def test_looper_cfg_invalid(self, cmd):
        """Verify looper does not accept invalid cfg paths"""

        x = test_args_expansion(
            cmd, "--looper-config", "jdfskfds/dsjfklds/dsjklsf.yaml"
        )
        with pytest.raises(SystemExit):
            result = main(test_args=x)
            print(result)

    @pytest.mark.parametrize("cmd", ["run", "runp"])
    def test_looper_cfg_required(self, cmd):
        """Verify looper does not accept invalid cfg paths"""

        x = test_args_expansion("", cmd)

        with pytest.raises(MisconfigurationException):
            ff = main(test_args=x)
            print(ff)

    @pytest.mark.parametrize("cmd", ["run", "runp"])
    @pytest.mark.parametrize(
        "arg",
        [
            ["--command-extra", CMD_STRS[0]],
            ["--command-extra", CMD_STRS[1]],
            ["--command-extra", CMD_STRS[2]],
            ["--command-extra", CMD_STRS[3]],
        ],
    )
    def test_cmd_extra_cli(self, prep_temp_pep, cmd, arg):
        """
        Argument passing functionality works only for the above
        configurations. Notably, it does not work for --command-extra '--arg'.

        See https://github.com/pepkit/looper/issues/245#issuecomment-621815222
        """
        tp = prep_temp_pep

        x = test_args_expansion(tp, cmd, arg)
        try:
            main(test_args=x)
        except Exception as err:
            raise pytest.fail(f"DID RAISE {err}")

        sd = os.path.join(get_outdir(tp), "submission")

        subs_list = [os.path.join(sd, f) for f in os.listdir(sd) if f.endswith(".sub")]
        assert_content_in_all_files(subs_list, arg[1])

    @pytest.mark.parametrize("cmd", ["run", "runp"])
    def test_unrecognized_args_not_passing(self, prep_temp_pep, cmd):
        tp = prep_temp_pep

        x = test_args_expansion(tp, cmd, ["--unknown-arg", "4"])
        with pytest.raises(SystemExit):
            main(test_args=x)


class TestLooperRunBehavior:
    def test_looper_run_basic(self, prep_temp_pep):
        """Verify looper runs in a basic case and return code is 0"""
        tp = prep_temp_pep
        x = test_args_expansion(tp, "run")
        try:
            main(test_args=x)
        except Exception:
            raise pytest.fail("DID RAISE {0}".format(Exception))

    def test_looper_multi_pipeline(self, prep_temp_pep):
        tp = prep_temp_pep
        x = test_args_expansion(tp, "run")
        try:
            result = main(test_args=x)
            assert result[DEBUG_COMMANDS] == "6 of 6"
        except Exception:
            raise pytest.fail("DID RAISE {0}".format(Exception))

    def test_looper_single_pipeline(self, prep_temp_pep):
        tp = prep_temp_pep

        with mod_yaml_data(tp) as config_data:
<<<<<<< HEAD
            pifaces = config_data[PIPELINE_INTERFACES_KEY]
            config_data[PIPELINE_INTERFACES_KEY]["sample"] = pifaces["sample"][1]
            del config_data[PIPELINE_INTERFACES_KEY]["project"]
=======
            pifaces = config_data[SAMPLE_MODS_KEY][CONSTANT_KEY][
                PIPELINE_INTERFACES_KEY
            ]
            config_data[SAMPLE_MODS_KEY][CONSTANT_KEY][PIPELINE_INTERFACES_KEY] = (
                pifaces[1]
            )
>>>>>>> 67514e4f

        x = test_args_expansion(tp, "run")
        try:
            result = main(test_args=x)
            assert result[DEBUG_COMMANDS] != "6 of 6"
        except Exception:
            raise pytest.fail("DID RAISE {0}".format(Exception))

    def test_looper_var_templates(self, prep_temp_pep):
        tp = prep_temp_pep
<<<<<<< HEAD
=======
        with mod_yaml_data(tp) as config_data:
            pifaces = config_data[SAMPLE_MODS_KEY][CONSTANT_KEY][
                PIPELINE_INTERFACES_KEY
            ]
            config_data[SAMPLE_MODS_KEY][CONSTANT_KEY][PIPELINE_INTERFACES_KEY] = (
                pifaces[1]
            )
>>>>>>> 67514e4f
        x = test_args_expansion(tp, "run")
        x.pop(-1)  # remove the --dry-run argument for this specific test

        try:
            # Test that {looper.piface_dir} is correctly rendered to a path which will show up in the final .sub file
            results = main(test_args=x)
            sd = os.path.join(get_outdir(tp), "submission")
            subs_list = [
                os.path.join(sd, f) for f in os.listdir(sd) if f.endswith(".sub")
            ]
            assert_content_not_in_any_files(subs_list, "looper.piface_dir")
        except Exception:
            raise pytest.fail("DID RAISE {0}".format(Exception))

    def test_looper_cli_pipeline(self, prep_temp_pep):
        """CLI-specified pipelines overwrite ones from config"""
        tp = prep_temp_pep
        with mod_yaml_data(tp) as config_data:
            pifaces = config_data[PIPELINE_INTERFACES_KEY]
            pi_pth = pifaces["sample"][1]
        x = test_args_expansion(tp, "run", ["--sample-pipeline-interfaces", pi_pth])
        try:
            result = main(test_args=x)

            assert result[DEBUG_COMMANDS] != "3 of 3"
        except Exception:
            raise pytest.fail("DID RAISE {0}".format(Exception))

    def test_looper_no_pipeline(self, prep_temp_pep):
        """
        No jobs are submitted and proper log is produced when there are no
        valid pifaces defined
        """
        tp = prep_temp_pep
        with mod_yaml_data(tp) as config_data:
            del config_data[PIPELINE_INTERFACES_KEY]
        x = test_args_expansion(tp, "run")
        try:
            result = main(test_args=x)
            assert result[DEBUG_JOBS] == 0
            assert "No pipeline interfaces defined" in list(result.keys())
        except Exception:
            raise pytest.fail("DID RAISE {0}".format(Exception))

    def test_looper_pipeline_not_found(self, prep_temp_pep):
        """
        Piface is ignored when it does not exist
        """
        tp = prep_temp_pep
        with mod_yaml_data(tp) as config_data:
            config_data[PIPELINE_INTERFACES_KEY]["sample"] = ["bogus"]
        x = test_args_expansion(tp, "run")
        try:
            result = main(test_args=x)

            assert result[DEBUG_JOBS] == 0
            assert "No pipeline interfaces defined" in result.keys()
        except Exception:
            raise pytest.fail("DID RAISE {0}".format(Exception))

<<<<<<< HEAD
=======
    def test_looper_pipeline_invalid(self, prep_temp_pep):
        """
        Pipeline is ignored when does not validate successfully
        against a schema
        """
        tp = prep_temp_pep
        with mod_yaml_data(tp) as config_data:
            pifaces = config_data[SAMPLE_MODS_KEY][CONSTANT_KEY][
                PIPELINE_INTERFACES_KEY
            ]
            config_data[SAMPLE_MODS_KEY][CONSTANT_KEY][PIPELINE_INTERFACES_KEY] = (
                pifaces[1]
            )
        piface_path = os.path.join(os.path.dirname(tp), pifaces[1])
        with mod_yaml_data(piface_path) as piface_data:
            del piface_data["pipeline_name"]
        x = test_args_expansion(tp, "run")
        try:
            result = main(test_args=x)

            assert result[DEBUG_JOBS] == 0
            assert "No pipeline interfaces defined" in result.keys()
        except Exception:
            raise pytest.fail("DID RAISE {0}".format(Exception))

    def test_looper_sample_attr_missing(self, prep_temp_pep):
        """
        Piface is ignored when it does not exist
        """
        tp = prep_temp_pep
        with mod_yaml_data(tp) as config_data:
            del config_data[SAMPLE_MODS_KEY][CONSTANT_KEY]["attr"]
        x = test_args_expansion(tp, "run")
        try:
            result = main(test_args=x)

            assert result[DEBUG_JOBS] == 0
        except Exception:
            raise pytest.fail("DID RAISE {0}".format(Exception))

    @pytest.mark.skipif(not is_connected(), reason="Test needs an internet connection")
>>>>>>> 67514e4f
    def test_looper_sample_name_whitespace(self, prep_temp_pep):
        """
        Piface is ignored when it does not exist
        """
        tp = prep_temp_pep

        imply_whitespace = [
            {
                IMPLIED_IF_KEY: {"sample_name": "sample1"},
                IMPLIED_THEN_KEY: {"sample_name": "sample whitespace"},
            }
        ]

        project_config_path = get_project_config_path(tp)

        with mod_yaml_data(project_config_path) as project_config_data:
            project_config_data[SAMPLE_MODS_KEY][IMPLIED_KEY] = imply_whitespace

        x = test_args_expansion(tp, "run")
        with pytest.raises(Exception):
            result = main(test_args=x)
            expected_prefix = "Short-circuiting due to validation error"
            assert expected_prefix in str(result[DEBUG_EIDO_VALIDATION])

    def test_looper_toggle(self, prep_temp_pep):
        """
        If all samples have toggle attr set to 0, no jobs are submitted
        """
        tp = prep_temp_pep
        project_config_path = get_project_config_path(tp)

        with mod_yaml_data(project_config_path) as project_config_data:
            project_config_data[SAMPLE_MODS_KEY][CONSTANT_KEY][SAMPLE_TOGGLE_ATTR] = 0

        x = test_args_expansion(tp, "run")
        x.pop(-1)  # remove dry run for this test

        try:
            result = main(test_args=x)
            assert result[DEBUG_JOBS] == 0
        except Exception:
            raise pytest.fail("DID RAISE {0}".format(Exception))

    @pytest.mark.parametrize("arg", CMD_STRS)
    def test_cmd_extra_sample(self, prep_temp_pep, arg):
        """
        string set by sample_modifiers in Sample.command_extra should be
        appended to the pipelinecommand
        """
        tp = prep_temp_pep
        project_config_path = get_project_config_path(tp)

        with mod_yaml_data(project_config_path) as project_config_data:
            project_config_data[SAMPLE_MODS_KEY][CONSTANT_KEY]["command_extra"] = arg
        x = test_args_expansion(tp, "run")
        try:
            main(test_args=x)
        except Exception:
            raise pytest.fail("DID RAISE {0}".format(Exception))
        sd = os.path.join(get_outdir(tp), "submission")
        subs_list = [os.path.join(sd, f) for f in os.listdir(sd) if f.endswith(".sub")]
        assert_content_in_all_files(subs_list, arg)

    @pytest.mark.parametrize("arg", CMD_STRS)
    def test_cmd_extra_override_sample(self, prep_temp_pep, arg):
        """
        --command-extra-override should override the Sample.command_extra
        and Project.looper.command_extra attributes appeneded to the
        pipeline command
        """
        tp = prep_temp_pep
        project_config_path = get_project_config_path(tp)

        with mod_yaml_data(project_config_path) as project_config_data:
            project_config_data[SAMPLE_MODS_KEY][CONSTANT_KEY]["command_extra"] = arg

        x = test_args_expansion(tp, "run", ["--command-extra-override='different'"])
        try:
            main(test_args=x)
        except Exception:
            raise pytest.fail("DID RAISE {0}".format(Exception))
        sd = os.path.join(get_outdir(tp), "submission")
        subs_list = [os.path.join(sd, f) for f in os.listdir(sd) if f.endswith(".sub")]
        assert_content_not_in_any_files(subs_list, arg)


class TestLooperRunpBehavior:
    def test_looper_runp_basic(self, prep_temp_pep):
        """Verify looper runps in a basic case and return code is 0"""
        tp = prep_temp_pep
        x = test_args_expansion(tp, "runp")
        try:
            main(test_args=x)
        except Exception:
            raise pytest.fail("DID RAISE {0}".format(Exception))

    def test_looper_multi_pipeline(self, prep_temp_pep):
        tp = prep_temp_pep
        x = test_args_expansion(tp, "runp")
        try:
            result = main(test_args=x)
            assert result[DEBUG_JOBS] == 2
        except Exception:
            raise pytest.fail("DID RAISE {0}".format(Exception))

    def test_looper_single_pipeline(self, prep_temp_pep):
        tp = prep_temp_pep

        with mod_yaml_data(tp) as config_data:
            # Modifying in this way due to https://github.com/pepkit/looper/issues/474
            config_data[PIPELINE_INTERFACES_KEY]["project"] = os.path.join(
                os.path.dirname(tp), "pipeline/pipeline_interface1_project.yaml"
            )
            del config_data[PIPELINE_INTERFACES_KEY]["sample"]

        print(tp)
        x = test_args_expansion(tp, "runp")
        x.pop(-1)  # remove the --dry-run argument for this specific test
        try:
            result = main(test_args=x)
            assert result[DEBUG_JOBS] != 2
            assert result[DEBUG_JOBS] == 1
        except Exception:
            raise pytest.fail("DID RAISE {0}".format(Exception))

    @pytest.mark.parametrize("arg", CMD_STRS)
    def test_cmd_extra_project(self, prep_temp_pep, arg):

        tp = prep_temp_pep

        project_config_path = get_project_config_path(tp)

        with mod_yaml_data(project_config_path) as project_config_data:
            project_config_data["looper"] = {}
            project_config_data["looper"]["command_extra"] = arg
        x = test_args_expansion(tp, "runp")

        try:
            main(test_args=x)
        except Exception:
            raise pytest.fail("DID RAISE {0}".format(Exception))
        sd = os.path.join(get_outdir(tp), "submission")
        subs_list = [os.path.join(sd, f) for f in os.listdir(sd) if f.endswith(".sub")]
        assert_content_in_all_files(subs_list, arg)


class TestLooperRunPreSubmissionHooks:
    def test_looper_basic_plugin(self, prep_temp_pep):
        tp = prep_temp_pep
        x = test_args_expansion(tp, "run")
        try:
            main(test_args=x)
        except Exception:
            raise pytest.fail("DID RAISE {0}".format(Exception))
        sd = os.path.join(get_outdir(tp), "submission")
        verify_filecount_in_dir(sd, ".yaml", 3)

    @pytest.mark.parametrize(
        "plugin,appendix",
        [
            ("looper.write_submission_yaml", "submission.yaml"),
            ("looper.write_sample_yaml_prj", "prj.yaml"),
            ("looper.write_sample_yaml_cwl", "cwl.yaml"),
        ],
    )
    def test_looper_other_plugins(self, prep_temp_pep, plugin, appendix):
        tp = prep_temp_pep
        pep_dir = os.path.dirname(tp)
        pipeline_interface1 = os.path.join(
            pep_dir, "pipeline/pipeline_interface1_sample.yaml"
        )

        with mod_yaml_data(pipeline_interface1) as piface_data:
            piface_data[PRE_SUBMIT_HOOK_KEY][PRE_SUBMIT_PY_FUN_KEY] = [plugin]

        x = test_args_expansion(tp, "run")
        x.pop(-1)
        try:
            main(test_args=x)
        except Exception as err:
            raise pytest.fail(f"DID RAISE {err}")
        sd = os.path.join(get_outdir(tp), "submission")
        verify_filecount_in_dir(sd, appendix, 3)

    @pytest.mark.parametrize(
        "cmd",
        [
            "touch {looper.output_dir}/submission/{sample.sample_name}_test.txt; "
            "{%raw%}echo {}{%endraw%}"
        ],
    )
    def test_looper_command_templates_hooks(self, prep_temp_pep, cmd):
        tp = prep_temp_pep
        pep_dir = os.path.dirname(tp)
        pipeline_interface1 = os.path.join(
            pep_dir, "pipeline/pipeline_interface1_sample.yaml"
        )

        with mod_yaml_data(pipeline_interface1) as piface_data:
            piface_data[PRE_SUBMIT_HOOK_KEY][PRE_SUBMIT_CMD_KEY] = [cmd]
        x = test_args_expansion(tp, "run")
        try:
            main(test_args=x)
        except Exception:
            raise pytest.fail("DID RAISE {0}".format(Exception))
        sd = os.path.join(get_outdir(tp), "submission")
        verify_filecount_in_dir(sd, "test.txt", 3)


class TestLooperRunSubmissionScript:
    def test_looper_run_produces_submission_scripts(self, prep_temp_pep):
        tp = prep_temp_pep

        outdir = get_outdir(tp)
        x = test_args_expansion(tp, "run")
        try:
            main(test_args=x)
        except Exception:
            raise pytest.fail("DID RAISE {0}".format(Exception))
        sd = os.path.join(outdir, "submission")
        verify_filecount_in_dir(sd, ".sub", 6)

    def test_looper_lumping(self, prep_temp_pep):
        tp = prep_temp_pep
        x = test_args_expansion(tp, "run", ["--lump-n", "2"])
        try:
            main(test_args=x)
        except Exception:
            raise pytest.fail("DID RAISE {0}".format(Exception))
        sd = os.path.join(get_outdir(tp), "submission")
        verify_filecount_in_dir(sd, ".sub", 4)

    def test_looper_lumping_jobs(self, prep_temp_pep):
        tp = prep_temp_pep
        x = test_args_expansion(tp, "run", ["--lump-j", "1"])
        try:
            main(test_args=x)
        except Exception:
            raise pytest.fail("DID RAISE {0}".format(Exception))
        sd = os.path.join(get_outdir(tp), "submission")
        verify_filecount_in_dir(sd, ".sub", 2)

    def test_looper_lumping_jobs_negative(self, prep_temp_pep):
        tp = prep_temp_pep
        x = test_args_expansion(tp, "run", ["--lump-j", "-1"])

        with pytest.raises(ValueError):
            main(test_args=x)

    def test_looper_limiting(self, prep_temp_pep):
        tp = prep_temp_pep
        x = test_args_expansion(tp, "run", ["--limit", "2"])
        try:
            main(test_args=x)
        except Exception:
            raise pytest.fail("DID RAISE {0}".format(Exception))
        sd = os.path.join(get_outdir(tp), "submission")
        verify_filecount_in_dir(sd, ".sub", 4)


class TestLooperCompute:
    @pytest.mark.parametrize("cmd", ["run", "runp"])
    def test_looper_respects_pkg_selection(self, prep_temp_pep, cmd):
        tp = prep_temp_pep
        x = test_args_expansion(tp, cmd, ["--package", "local"])
        try:
            main(test_args=x)
        except Exception as err:
            raise pytest.fail(f"DID RAISE {err}")
        sd = os.path.join(get_outdir(tp), "submission")
        subs_list = [os.path.join(sd, f) for f in os.listdir(sd) if f.endswith(".sub")]
        assert_content_not_in_any_files(subs_list, "#SBATCH")

    @pytest.mark.parametrize("cmd", ["run", "runp"])
    def test_looper_uses_cli_compute_options_spec(self, prep_temp_pep, cmd):
        tp = prep_temp_pep
        x = test_args_expansion(
            tp, cmd, ["--compute", "mem=12345", "--package", "slurm"]
        )
        try:
            main(test_args=x)
        except Exception:
            raise pytest.fail("DID RAISE {0}".format(Exception))
        sd = os.path.join(get_outdir(tp), "submission")
        subs_list = [os.path.join(sd, f) for f in os.listdir(sd) if f.endswith(".sub")]
        assert_content_in_all_files(subs_list, "#SBATCH --mem='12345'")

    @pytest.mark.parametrize("cmd", ["run", "runp"])
    def test_cli_yaml_settings_general(self, prep_temp_pep, cmd):
        tp = prep_temp_pep
        td = tempfile.mkdtemp()
        settings_file_path = os.path.join(td, "settings.yaml")
        with open(settings_file_path, "w") as sf:
            dump({"mem": "testin_mem"}, sf)
        x = test_args_expansion(tp, cmd, ["--settings", settings_file_path])
        try:
            main(test_args=x)
        except Exception:
            raise pytest.fail("DID RAISE {0}".format(Exception))

    @pytest.mark.parametrize("cmd", ["run", "runp"])
    def test_nonexistent_yaml_settings_disregarded(self, prep_temp_pep, cmd):
        tp = prep_temp_pep
        x = test_args_expansion(tp, cmd, ["--settings", "niema.yaml"])
        try:
            main(test_args=x)
        except Exception:
            raise pytest.fail("DID RAISE {0}".format(Exception))

    @pytest.mark.parametrize("cmd", ["run", "runp"])
    def test_cli_yaml_settings_passes_settings(self, prep_temp_pep, cmd):
        tp = prep_temp_pep
        td = tempfile.mkdtemp()
        settings_file_path = os.path.join(td, "settings.yaml")
        with open(settings_file_path, "w") as sf:
            dump({"mem": "testin_mem"}, sf)

        x = test_args_expansion(
            tp, cmd, ["--settings", settings_file_path, "--package", "slurm"]
        )
        try:
            main(test_args=x)
        except Exception:
            raise pytest.fail("DID RAISE {0}".format(Exception))
        sd = os.path.join(get_outdir(tp), "submission")
        subs_list = [os.path.join(sd, f) for f in os.listdir(sd) if f.endswith(".sub")]
        assert_content_in_all_files(subs_list, "testin_mem")

    @pytest.mark.parametrize("cmd", ["run", "runp"])
    def test_cli_compute_overwrites_yaml_settings_spec(self, prep_temp_pep, cmd):
        tp = prep_temp_pep
        td = tempfile.mkdtemp()
        settings_file_path = os.path.join(td, "settings.yaml")
        with open(settings_file_path, "w") as sf:
            dump({"mem": "testin_mem"}, sf)
        x = test_args_expansion(
            tp,
            cmd,
            [
                "--settings",
                settings_file_path,
                "--compute",
                "mem=10",
                "--package",
                "slurm",
            ],
        )
        try:
            main(test_args=x)
        except Exception as err:
            raise pytest.fail(f"DID RAISE {err}")

        sd = os.path.join(get_outdir(tp), "submission")
        subs_list = [os.path.join(sd, f) for f in os.listdir(sd) if f.endswith(".sub")]
        assert_content_not_in_any_files(subs_list, "testin_mem")


class TestLooperConfig:

    def test_init_config_file(self, prep_temp_pep):
        tp = prep_temp_pep
        x = ["init", "--force-yes"]
        try:
            result = main(test_args=x)
        except Exception as err:
            raise pytest.fail(f"DID RAISE: {err}")
        assert result == 0


class TestLooperPEPhub:
    @pytest.mark.parametrize(
        "pep_path",
        [
            "pephub::some/registry:path",
            "different/registry:path",
            "default/tag",
        ],
    )
    def test_pephub_registry_path_recognition(self, pep_path):
        assert is_pephub_registry_path(pep_path) is True

    def test_init_project_using_dict(self, prep_temp_config_with_pep):
        """Verify looper runs using pephub in a basic case and return code is 0"""
        raw_pep, piface1s_path = prep_temp_config_with_pep
        init_project = Project(
            runp=True, project_dict=raw_pep, sample_pipeline_interfaces=piface1s_path
        )

        assert len(init_project.pipeline_interfaces) == 3

    def test_init_project_using_csv(self, prep_temp_pep_csv):
        """Verify looper runs using pephub in a basic case and return code is 0"""
        tp = prep_temp_pep_csv
        with mod_yaml_data(tp) as config_data:
            pep_config_csv = config_data["pep_config"]

        pep_config_csv = os.path.join(os.path.dirname(tp), pep_config_csv)
        init_project = Project(cfg=pep_config_csv)

        assert len(init_project.samples) == 2<|MERGE_RESOLUTION|>--- conflicted
+++ resolved
@@ -162,18 +162,10 @@
         tp = prep_temp_pep
 
         with mod_yaml_data(tp) as config_data:
-<<<<<<< HEAD
+
             pifaces = config_data[PIPELINE_INTERFACES_KEY]
             config_data[PIPELINE_INTERFACES_KEY]["sample"] = pifaces["sample"][1]
             del config_data[PIPELINE_INTERFACES_KEY]["project"]
-=======
-            pifaces = config_data[SAMPLE_MODS_KEY][CONSTANT_KEY][
-                PIPELINE_INTERFACES_KEY
-            ]
-            config_data[SAMPLE_MODS_KEY][CONSTANT_KEY][PIPELINE_INTERFACES_KEY] = (
-                pifaces[1]
-            )
->>>>>>> 67514e4f
 
         x = test_args_expansion(tp, "run")
         try:
@@ -184,16 +176,6 @@
 
     def test_looper_var_templates(self, prep_temp_pep):
         tp = prep_temp_pep
-<<<<<<< HEAD
-=======
-        with mod_yaml_data(tp) as config_data:
-            pifaces = config_data[SAMPLE_MODS_KEY][CONSTANT_KEY][
-                PIPELINE_INTERFACES_KEY
-            ]
-            config_data[SAMPLE_MODS_KEY][CONSTANT_KEY][PIPELINE_INTERFACES_KEY] = (
-                pifaces[1]
-            )
->>>>>>> 67514e4f
         x = test_args_expansion(tp, "run")
         x.pop(-1)  # remove the --dry-run argument for this specific test
 
@@ -254,50 +236,6 @@
         except Exception:
             raise pytest.fail("DID RAISE {0}".format(Exception))
 
-<<<<<<< HEAD
-=======
-    def test_looper_pipeline_invalid(self, prep_temp_pep):
-        """
-        Pipeline is ignored when does not validate successfully
-        against a schema
-        """
-        tp = prep_temp_pep
-        with mod_yaml_data(tp) as config_data:
-            pifaces = config_data[SAMPLE_MODS_KEY][CONSTANT_KEY][
-                PIPELINE_INTERFACES_KEY
-            ]
-            config_data[SAMPLE_MODS_KEY][CONSTANT_KEY][PIPELINE_INTERFACES_KEY] = (
-                pifaces[1]
-            )
-        piface_path = os.path.join(os.path.dirname(tp), pifaces[1])
-        with mod_yaml_data(piface_path) as piface_data:
-            del piface_data["pipeline_name"]
-        x = test_args_expansion(tp, "run")
-        try:
-            result = main(test_args=x)
-
-            assert result[DEBUG_JOBS] == 0
-            assert "No pipeline interfaces defined" in result.keys()
-        except Exception:
-            raise pytest.fail("DID RAISE {0}".format(Exception))
-
-    def test_looper_sample_attr_missing(self, prep_temp_pep):
-        """
-        Piface is ignored when it does not exist
-        """
-        tp = prep_temp_pep
-        with mod_yaml_data(tp) as config_data:
-            del config_data[SAMPLE_MODS_KEY][CONSTANT_KEY]["attr"]
-        x = test_args_expansion(tp, "run")
-        try:
-            result = main(test_args=x)
-
-            assert result[DEBUG_JOBS] == 0
-        except Exception:
-            raise pytest.fail("DID RAISE {0}".format(Exception))
-
-    @pytest.mark.skipif(not is_connected(), reason="Test needs an internet connection")
->>>>>>> 67514e4f
     def test_looper_sample_name_whitespace(self, prep_temp_pep):
         """
         Piface is ignored when it does not exist
