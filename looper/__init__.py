"""Project configuration, particularly for logging.

Project-scope constants may reside here, but more importantly, some setup here
will provide a logging infrastructure for all of the project's modules.
Individual modules and classes may provide separate configuration on a more
local level, but this will at least provide a foundation.

"""

import logmuse

logmuse.init_logger("looper")

import argparse
import logging
import os
from typing import *
from .divvy import ComputingConfiguration, select_divvy_config
from .divvy import DEFAULT_COMPUTE_RESOURCES_NAME
from .divvy import NEW_COMPUTE_KEY as COMPUTE_KEY
from ubiquerg import VersionInHelpParser

from ._version import __version__
from .conductor import (
    SubmissionConductor,
    write_sample_yaml,
    write_sample_yaml_cwl,
    write_sample_yaml_prj,
    write_submission_yaml,
    write_custom_template,
)
from .const import *
from .parser_types import *
from .pipeline_interface import PipelineInterface
from .project import Project

# Not used here, but make this the main import interface between peppy and
# looper, so that other modules within this package need not worry about
# the locations of some of the peppy declarations. Effectively, concentrate
# the connection between peppy and looper here, to the extent possible.

__all__ = [
    "Project",
    "PipelineInterface",
    "SubmissionConductor",
    "ComputingConfiguration",
    "select_divvy_config",
]


SAMPLE_SELECTION_ATTRIBUTE_OPTNAME = "sel-attr"
SAMPLE_EXCLUSION_OPTNAME = "sel-excl"
SAMPLE_INCLUSION_OPTNAME = "sel-incl"


class _StoreBoolActionType(argparse.Action):
    """
    Enables the storage of a boolean const and custom type definition needed
    for systematic html interface generation. To get the _StoreTrueAction
    output use default=False in the add_argument function
    and default=True to get _StoreFalseAction output.
    """

    def __init__(self, option_strings, dest, type, default, required=False, help=None):
        super(_StoreBoolActionType, self).__init__(
            option_strings=option_strings,
            dest=dest,
            nargs=0,
            const=not default,
            default=default,
            type=type,
            required=required,
            help=help,
        )

    def __call__(self, parser, namespace, values, option_string=None):
        setattr(namespace, self.dest, self.const)


MESSAGE_BY_SUBCOMMAND = {
    "run": "Run or submit sample jobs.",
    "rerun": "Resubmit sample jobs with failed flags.",
    "runp": "Run or submit project jobs.",
    "table": "Write summary stats table for project samples.",
    "report": "Create browsable HTML report of project results.",
    "destroy": "Remove output files of the project.",
    "check": "Check flag status of current runs.",
    "clean": "Run clean scripts of already processed jobs.",
    "inspect": "Print information about a project.",
    "init": "Initialize looper dotfile.",
    "init-piface": "Initialize generic pipeline interface.",
}


def build_parser():
    """
    Building argument parser.

    :return argparse.ArgumentParser
    """
    # Main looper program help text messages
    banner = "%(prog)s - A project job submission engine and project manager."
    additional_description = (
        "For subcommand-specific options, " "type: '%(prog)s <subcommand> -h'"
    )
    additional_description += "\nhttps://github.com/pepkit/looper"

    parser = VersionInHelpParser(
        prog="looper",
        description=banner,
        epilog=additional_description,
        version=__version__,
    )

    aux_parser = VersionInHelpParser(
        prog="looper",
        description=banner,
        epilog=additional_description,
        version=__version__,
    )
    result = []
    for parser in [parser, aux_parser]:
        # Logging control
        parser.add_argument(
            "--logfile",
            help="Optional output file for looper logs " "(default: %(default)s)",
        )
        parser.add_argument("--logging-level", help=argparse.SUPPRESS)
        parser.add_argument(
            "--dbg",
            action="store_true",
            help="Turn on debug mode (default: %(default)s)",
        )

        parser = logmuse.add_logging_options(parser)
        subparsers = parser.add_subparsers(dest="command")

        def add_subparser(cmd):
            message = MESSAGE_BY_SUBCOMMAND[cmd]
            return subparsers.add_parser(
                cmd,
                description=message,
                help=message,
                formatter_class=lambda prog: argparse.HelpFormatter(
                    prog, max_help_position=37, width=90
                ),
            )

        # Run and rerun command
        run_subparser = add_subparser("run")
        rerun_subparser = add_subparser("rerun")
        collate_subparser = add_subparser("runp")
        table_subparser = add_subparser("table")
        report_subparser = add_subparser("report")
        destroy_subparser = add_subparser("destroy")
        check_subparser = add_subparser("check")
        clean_subparser = add_subparser("clean")
        inspect_subparser = add_subparser("inspect")
        init_subparser = add_subparser("init")
        init_piface = add_subparser("init-piface")

        # Flag arguments
        ####################################################################
        for subparser in [run_subparser, rerun_subparser, collate_subparser]:
            subparser.add_argument(
                "-i",
                "--ignore-flags",
                default=False,
                action=_StoreBoolActionType,
                type=html_checkbox(checked=False),
                help="Ignore run status flags? Default=False",
            )

        for subparser in [
            run_subparser,
            rerun_subparser,
            destroy_subparser,
            clean_subparser,
            collate_subparser,
        ]:
            subparser.add_argument(
                "-d",
                "--dry-run",
                action=_StoreBoolActionType,
                default=False,
                type=html_checkbox(checked=False),
                help="Don't actually submit the jobs.  Default=False",
            )

        # Parameter arguments
        ####################################################################
        for subparser in [run_subparser, rerun_subparser, collate_subparser]:
            subparser.add_argument(
                "-t",
                "--time-delay",
                metavar="S",
                type=html_range(min_val=0, max_val=30, value=0),
                default=0,
                help="Time delay in seconds between job submissions",
            )

            subparser.add_argument(
                "-x",
                "--command-extra",
                default="",
                metavar="S",
                help="String to append to every command",
            )
            subparser.add_argument(
                "-y",
                "--command-extra-override",
                metavar="S",
                default="",
                help="Same as command-extra, but overrides values in PEP",
            )
            subparser.add_argument(
                "-f",
                "--skip-file-checks",
                action=_StoreBoolActionType,
                default=False,
                type=html_checkbox(checked=False),
                help="Do not perform input file checks",
            )

            divvy_group = subparser.add_argument_group(
                "divvy arguments", "Configure divvy to change computing settings"
            )
            divvy_group.add_argument(
                "--divvy",
                default=None,
                metavar="DIVCFG",
                help="Path to divvy configuration file. Default=$DIVCFG env "
                "variable. Currently: {}".format(
                    os.getenv("DIVCFG", None) or "not set"
                ),
            )
            divvy_group.add_argument(
                "-p",
                "--package",
                metavar="P",
                help="Name of computing resource package to use",
            )
            divvy_group.add_argument(
                "-s",
                "--settings",
                default="",
                metavar="S",
                help="Path to a YAML settings file with compute settings",
            )
            divvy_group.add_argument(
                "-c",
                "--compute",
                metavar="K",
                nargs="+",
                help="List of key-value pairs (k1=v1)",
            )

        for subparser in [run_subparser, rerun_subparser]:
            subparser.add_argument(
                "-u",
                "--lump",
                default=None,
                metavar="X",
                type=html_range(min_val=0, max_val=100, step=0.1, value=0),
                help="Total input file size (GB) to batch into one job",
            )
            subparser.add_argument(
                "-n",
                "--lumpn",
                default=None,
                metavar="N",
                type=html_range(min_val=1, max_val="num_samples", value=1),
                help="Number of commands to batch into one job",
            )

        check_subparser.add_argument(
            "--describe-codes",
            help="Show status codes description",
            action="store_true",
            default=False,
        )

        check_subparser.add_argument(
            "--itemized",
            help="Show a detailed, by sample statuses",
            action="store_true",
            default=False,
        )

        check_subparser.add_argument(
            "-f",
            "--flags",
            nargs="*",
            default=FLAGS,
            type=html_select(choices=FLAGS),
            metavar="F",
            help="Check on only these flags/status values",
        )

        for subparser in [destroy_subparser, clean_subparser]:
            subparser.add_argument(
                "--force-yes",
                action=_StoreBoolActionType,
                default=False,
                type=html_checkbox(checked=False),
                help="Provide upfront confirmation of destruction intent, "
                "to skip console query.  Default=False",
            )

        init_subparser.add_argument(
            "config_file", help="Project configuration file (YAML)"
        )

        init_subparser.add_argument(
            "-f", "--force", help="Force overwrite", action="store_true", default=False
        )

        init_subparser.add_argument(
            "-o",
            "--output-dir",
            dest="output_dir",
            metavar="DIR",
            default=None,
            type=str,
        )

        init_subparser.add_argument(
            "-S",
            "--sample-pipeline-interfaces",
            dest=SAMPLE_PL_ARG,
            metavar="YAML",
            default=None,
            nargs="+",
            type=str,
            help="Path to looper sample config file",
        )
        init_subparser.add_argument(
            "-P",
            "--project-pipeline-interfaces",
            dest=PROJECT_PL_ARG,
            metavar="YAML",
            default=None,
            nargs="+",
            type=str,
            help="Path to looper project config file",
        )

        # TODO: add  ouput dir, sample, project pifaces

        init_subparser.add_argument(
            "-p",
            "--piface",
            help="Generates generic pipeline interface",
            action="store_true",
            default=False,
        )

        # Common arguments
        for subparser in [
            run_subparser,
            rerun_subparser,
            table_subparser,
            report_subparser,
            destroy_subparser,
            check_subparser,
            clean_subparser,
            collate_subparser,
            inspect_subparser,
        ]:
            subparser.add_argument(
                "config_file",
                nargs="?",
                default=None,
                help="Project configuration file (YAML) or pephub registry path.",
            )
            subparser.add_argument(
<<<<<<< HEAD
                "--looper-config",
=======
                "--looper_config",
>>>>>>> 6ac3b127
                required=False,
                default=None,
                type=str,
                help="Looper configuration file (YAML)",
            )
            # help="Path to the looper config file"
            subparser.add_argument(
                "-S",
                "--sample-pipeline-interfaces",
                dest=SAMPLE_PL_ARG,
                metavar="YAML",
                default=None,
                nargs="+",
                type=str,
                help="Path to looper sample config file",
            )
            subparser.add_argument(
                "-P",
                "--project-pipeline-interfaces",
                dest=PROJECT_PL_ARG,
                metavar="YAML",
                default=None,
                nargs="+",
                type=str,
                help="Path to looper project config file",
            )
            # help="Path to the output directory"
            subparser.add_argument(
                "-o",
                "--output-dir",
                dest="output_dir",
                metavar="DIR",
                default=None,
                type=str,
                help=argparse.SUPPRESS,
            )
            # "Submission subdirectory name"
            subparser.add_argument(
                "--submission-subdir", metavar="DIR", help=argparse.SUPPRESS
            )
            # "Results subdirectory name"
            subparser.add_argument(
                "--results-subdir", metavar="DIR", help=argparse.SUPPRESS
            )
            # "Sample attribute for pipeline interface sources"
            subparser.add_argument(
                "--pipeline-interfaces-key", metavar="K", help=argparse.SUPPRESS
            )
            # "Paths to pipeline interface files"
            subparser.add_argument(
                "--pipeline-interfaces",
                metavar="P",
                nargs="+",
                action="append",
                help=argparse.SUPPRESS,
            )

        for subparser in [
            run_subparser,
            rerun_subparser,
            table_subparser,
            report_subparser,
            destroy_subparser,
            check_subparser,
            clean_subparser,
            collate_subparser,
            inspect_subparser,
        ]:
            fetch_samples_group = subparser.add_argument_group(
                "sample selection arguments",
                "Specify samples to include or exclude based on sample attribute values",
            )
            fetch_samples_group.add_argument(
                "-l",
                "--limit",
                default=None,
                metavar="N",
                type=html_range(min_val=1, max_val="num_samples", value="num_samples"),
                help="Limit to n samples",
            )
            fetch_samples_group.add_argument(
                "-k",
                "--skip",
                default=None,
                metavar="N",
                type=html_range(min_val=1, max_val="num_samples", value="num_samples"),
                help="Skip samples by numerical index",
            )

            fetch_samples_group.add_argument(
                f"--{SAMPLE_SELECTION_ATTRIBUTE_OPTNAME}",
                default="toggle",
                metavar="ATTR",
                help="Attribute for sample exclusion OR inclusion",
            )
            protocols = fetch_samples_group.add_mutually_exclusive_group()
            protocols.add_argument(
                f"--{SAMPLE_EXCLUSION_OPTNAME}",
                nargs="*",
                metavar="E",
                help="Exclude samples with these values",
            )
            protocols.add_argument(
                f"--{SAMPLE_INCLUSION_OPTNAME}",
                nargs="*",
                metavar="I",
                help="Include only samples with these values",
            )
            subparser.add_argument(
                "-a",
                "--amend",
                nargs="+",
                metavar="A",
                help="List of amendments to activate",
            )
        for subparser in [report_subparser, table_subparser, check_subparser]:
            subparser.add_argument(
                "--project",
                help="Process project-level pipelines",
                action="store_true",
                default=False,
            )
        inspect_subparser.add_argument(
            "--sample-names",
            help="Names of the samples to inspect",
            nargs="*",
            default=None,
        )

        inspect_subparser.add_argument(
            "--attr-limit",
            help="Number of attributes to display",
            type=int,
        )
        result.append(parser)
    return result


def opt_attr_pair(name: str) -> Tuple[str, str]:
    return f"--{name}", name.replace("-", "_")


def validate_post_parse(args: argparse.Namespace) -> List[str]:
    problems = []
    used_exclusives = [
        opt
        for opt, attr in map(
            opt_attr_pair,
            [
                "skip",
                "limit",
                SAMPLE_EXCLUSION_OPTNAME,
                SAMPLE_INCLUSION_OPTNAME,
            ],
        )
        if getattr(args, attr, None)
    ]
    if len(used_exclusives) > 1:
        problems.append(
            f"Used multiple mutually exclusive options: {', '.join(used_exclusives)}"
        )
    return problems<|MERGE_RESOLUTION|>--- conflicted
+++ resolved
@@ -374,11 +374,9 @@
                 help="Project configuration file (YAML) or pephub registry path.",
             )
             subparser.add_argument(
-<<<<<<< HEAD
+
                 "--looper-config",
-=======
-                "--looper_config",
->>>>>>> 6ac3b127
+
                 required=False,
                 default=None,
                 type=str,
