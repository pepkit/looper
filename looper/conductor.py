""" Pipeline job submission orchestration """

import logging
import os
import subprocess
import time
import importlib

from jinja2.exceptions import UndefinedError
from subprocess import check_output, CalledProcessError
from json import loads
from yaml import dump

from attmap import AttMap
from eido import read_schema, validate_inputs
from eido.const import MISSING_KEY, INPUT_FILE_SIZE_KEY
from ubiquerg import expandpath
from peppy.const import CONFIG_KEY, SAMPLE_YAML_EXT, SAMPLE_NAME_ATTR

from .processed_project import populate_sample_paths
from .const import *
from .exceptions import JobSubmissionException
from .utils import fetch_sample_flags, jinja_render_template_strictly

_LOGGER = logging.getLogger(__name__)


def _get_yaml_path(namespaces, template_key, default_name_appendix="",
                   filename=None):
    """
    Get a path to the a YAML file.

    :param dict[dict]] namespaces: namespaces mapping
    :param str template_key: the name of the key in 'var_templates' piface
        section that points to a template to render to get the
        user-provided target YAML path
    :param str default_name_appendix: a string to append to insert in target
        YAML file name: '{sample.sample_name}<>.yaml'
    :param str filename: A filename without folders. If not provided, a
        default name of sample_name.yaml will be used.
    :return str: sample YAML file path
    """
    if VAR_TEMPL_KEY in namespaces["pipeline"] and \
            template_key in namespaces["pipeline"][VAR_TEMPL_KEY]:
        path = expandpath(jinja_render_template_strictly(
            namespaces["pipeline"][template_key], namespaces))
        if not path.endswith(SAMPLE_YAML_EXT) and not filename:
            raise ValueError(
                f"{template_key} is not a valid target YAML file path. "
                f"It needs to end with: {' or '.join(SAMPLE_YAML_EXT)}")
        final_path = os.path.join(path, filename) if filename else path
        if not os.path.exists(os.path.dirname(final_path)):
            os.makedirs(os.path.dirname(final_path), exist_ok=True)
    else:
        # default YAML location
        f = filename or f"{namespaces['sample'][SAMPLE_NAME_ATTR]}" \
                        f"{default_name_appendix}" \
                        f"{SAMPLE_YAML_EXT[0]}"
        default = os.path.join(namespaces["looper"][OUTDIR_KEY], "submission")
        final_path = os.path.join(default, f)
        if not os.path.exists(default):
            os.makedirs(default, exist_ok=True)
    return final_path


def write_sample_yaml(namespaces):
    """
    Plugin: saves sample representation to YAML.

    This plugin can be parametrized by providing the path value/template in
    'pipeline.var_templates.sample_yaml_path'. This needs to be a complete and
    absolute path to the directory where sample YAML representation is to be
    stored.

    :param dict namespaces: variable namespaces dict
    :return dict: sample namespace dict
    """
    sample = namespaces["sample"]
    sample.to_yaml(_get_yaml_path(namespaces, SAMPLE_YAML_PATH_KEY),
                   add_prj_ref=False)
    return {"sample": sample}


def write_sample_yaml_prj(namespaces):
    """
    Plugin: saves sample representation with project reference to YAML.

    This plugin can be parametrized by providing the path value/template in
    'pipeline.var_templates.sample_yaml_path'. This needs to be a complete and
    absolute path to the directory where sample YAML representation is to be
    stored.

    :param dict namespaces: variable namespaces dict
    :return dict: sample namespace dict
    """
    sample = namespaces["sample"]
    sample.to_yaml(_get_yaml_path(namespaces, SAMPLE_YAML_PATH_KEY),
                   add_prj_ref=True)
    return {"sample": sample}


def write_sample_yaml_cwl(namespaces):
    """
    Produce a cwl-compatible yaml representation of the sample

    Also adds the 'cwl_yaml' attribute to sample objects, which points
    to the file produced.

    :param dict namespaces: variable namespaces dict
    :return dict: updated variable namespaces dict
    """
    # To be compatible as a CWL job input, we need to handle the
    # File and Directory object types directly.
    sample = namespaces["sample"]
    sample.sample_yaml_cwl = _get_yaml_path(namespaces, SAMPLE_CWL_YAML_PATH_KEY, "_cwl")

<<<<<<< HEAD
    from eido import read_schema
    s = read_schema(namespaces["pipeline"]["input_schema"])

    file_list = []
    for ischema in read_schema(namespaces["pipeline"]["input_schema"]):
        if "files" in ischema["properties"]["samples"]["items"]:
            file_list.extend(ischema["properties"]["samples"]["items"]["files"])

    for file_attr in file_list:
        _LOGGER.debug("CWL-ing file attribute: {}".format(file_attr))
        file_attr_value = sample[file_attr]
        # file paths are assumed relative to the sample table;
        # but CWL assumes they are relative to the yaml output file,
        # so we convert here.
        file_attr_rel = os.path.relpath(
            file_attr_value, os.path.dirname(sample.sample_yaml_cwl))
        sample[file_attr] = {"class": "File",
                             "path":  file_attr_rel}

    directory_list = []
    for ischema in read_schema(namespaces["pipeline"]["input_schema"]):
        if "directories" in ischema["properties"]["samples"]["items"]:
            directory_list.extend(ischema["properties"]["samples"]["items"]["files"])

    for dir_attr in directory_list:
        _LOGGER.debug("CWL-ing directory attribute: {}".format(dir_attr))
        dir_attr_value = sample[dir_attr]
        # file paths are assumed relative to the sample table;
        # but CWL assumes they are relative to the yaml output file,
        # so we convert here.
        sample[dir_attr] = {"class": "Directory",
                            "path":  dir_attr_value}
    print("Writing sample yaml to {}".format(sample.sample_yaml_cwl))
=======
    if "files" in sample:
        for file_attr in sample["files"]:
            _LOGGER.debug("CWL-ing file attribute: {}".format(file_attr))
            file_attr_value = sample[file_attr]
            # file paths are assumed relative to the sample table;
            # but CWL assumes they are relative to the yaml output file,
            # so we convert here.
            file_attr_rel = os.path.relpath(
                file_attr_value, os.path.dirname(sample.sample_yaml_cwl))
            sample[file_attr] = {"class": "File",
                                 "path":  file_attr_rel}

    if "directories" in sample:
        for dir_attr in sample["directories"]:
            _LOGGER.debug("CWL-ing directory attribute: {}".format(dir_attr))
            dir_attr_value = sample[dir_attr]
            # file paths are assumed relative to the sample table;
            # but CWL assumes they are relative to the yaml output file,
            # so we convert here.
            sample[dir_attr] = {"class": "Directory",
                                "path":  dir_attr_value}

>>>>>>> 7c3f2b9b
    sample.to_yaml(sample.sample_yaml_cwl)
    return {"sample": sample}


def write_submission_yaml(namespaces):
    """
    Save all namespaces to YAML.

    :param dict namespaces: variable namespaces dict
    :return dict: sample namespace dict
    """
    path = _get_yaml_path(namespaces, SAMPLE_CWL_YAML_PATH_KEY, "_submission")
    my_namespaces = {}
    for namespace, values in namespaces.items():
        my_namespaces.update({str(namespace): values.to_dict()})
    with open(path, 'w') as yamlfile:
        dump(my_namespaces, yamlfile)
    return my_namespaces


class SubmissionConductor(object):
    """
    Collects and then submits pipeline jobs.

    This class holds a 'pool' of commands to submit as a single cluster job.
    Eager to submit a job, each instance's collection of commands expands until
    it reaches the 'pool' has been filled, and it's therefore time to submit the
    job. The pool fills as soon as a fill criteria has been reached, which can
    be either total input file size or the number of individual commands.

    """
    def __init__(self, pipeline_interface, prj, delay=0, extra_args=None,
                 extra_args_override=None, ignore_flags=False,
                 compute_variables=None, max_cmds=None, max_size=None,
                 automatic=True, collate=False):
        """
        Create a job submission manager.

        The most critical inputs are the pipeline interface and the pipeline
        key, which together determine which provide critical pipeline
        information like resource allocation packages and which pipeline will
        be overseen by this instance, respectively.

        :param PipelineInterface pipeline_interface: Collection of important
            data for one or more pipelines, like resource allocation packages
            and option/argument specifications
        :param prj: Project with which each sample being considered is
            associated (what generated each sample)
        :param float delay: Time (in seconds) to wait before submitting a job
            once it's ready
        :param str extra_args: string to pass to each job generated,
            for example additional pipeline arguments
        :param str extra_args_override: string to pass to each job generated,
            for example additional pipeline arguments. This deactivates the
            'extra' functionality that appends strings defined in
            Sample.command_extra and Project.looper.command_extra to the
            command template.
        :param bool ignore_flags: Whether to ignore flag files present in
            the sample folder for each sample considered for submission
        :param dict[str] compute_variables: A dict with variables that will be made
            available to the compute package. For example, this should include
            the name of the cluster partition to which job or jobs will be submitted
        :param int | NoneType max_cmds: Upper bound on number of commands to
            include in a single job script.
        :param int | float | NoneType max_size: Upper bound on total file
            size of inputs used by the commands lumped into single job script.
        :param bool automatic: Whether the submission should be automatic once
            the pool reaches capacity.
        :param bool collate: Whether a collate job is to be submitted (runs on
            the project level, rather that on the sample level)
        """
        super(SubmissionConductor, self).__init__()
        self.collate = collate
        self.section_key = PROJECT_PL_KEY if self.collate else SAMPLE_PL_KEY
        self.pl_iface = pipeline_interface
        self.pl_name = self.pl_iface.pipeline_name
        self.prj = prj
        self.compute_variables = compute_variables
        self.extra_pipe_args = extra_args
        self.override_extra = False
        if extra_args_override:
            self.extra_pipe_args = extra_args_override
            self.override_extra = True
        self.ignore_flags = ignore_flags

        self.dry_run = self.prj.dry_run
        self.delay = float(delay)
        self._num_good_job_submissions = 0
        self._num_total_job_submissions = 0
        self._num_cmds_submitted = 0
        self._curr_size = 0
        self._failed_sample_names = []

        if self.extra_pipe_args:
            _LOGGER.debug("String appended to every pipeline command: "
                          "{}".format(self.extra_pipe_args))

        if not self.collate:
            self.automatic = automatic
            if max_cmds is None and max_size is None:
                self.max_cmds = 1
            elif (max_cmds is not None and max_cmds < 1) or \
                    (max_size is not None and max_size < 0):
                raise ValueError(
                    "If specified, max per-job command count must positive, "
                    "and max per-job total file size must be nonnegative")
            else:
                self.max_cmds = max_cmds
            self.max_size = max_size or float("inf")

            self._pool = []
            self._reset_curr_skips()
            self._skipped_sample_pools = []

    @property
    def failed_samples(self):
        return self._failed_sample_names

    @property
    def num_cmd_submissions(self):
        """
        Return the number of commands that this conductor has submitted.
        
        :return int: Number of commands submitted so far.
        """
        return self._num_cmds_submitted

    @property
    def num_job_submissions(self):
        """
        Return the number of jobs that this conductor has submitted.
        
        :return int: Number of jobs submitted so far.
        """
        return self._num_good_job_submissions

    def add_sample(self, sample, rerun=False):
        """
        Add a sample for submission to this conductor.

        :param peppy.Sample sample: sample to be included with this conductor's
            currently growing collection of command submissions
        :param bool rerun: whether the given sample is being rerun rather than
            run for the first time
        :return bool: Indication of whether the given sample was added to
            the current 'pool.'
        :raise TypeError: If sample subtype is provided but does not extend
            the base Sample class, raise a TypeError.
        """
        _LOGGER.debug("Adding {} to conductor for {} to {}run".format(
            sample.sample_name, self.pl_name, "re" if rerun else ""))
        flag_files = fetch_sample_flags(self.prj, sample, self.pl_name)
        use_this_sample = not rerun

        if flag_files or rerun:
            if not self.ignore_flags:
                use_this_sample = False
            # But rescue the sample in case rerun/failed passes
            failed_flag = any("failed" in x for x in flag_files)
            if rerun:
                if failed_flag:
                    _LOGGER.info("> Re-running failed sample")
                    use_this_sample = True
                else:
                    use_this_sample = False
            if not use_this_sample:
                msg = "> Skipping sample because no failed flag found"
                if flag_files:
                    msg += ". Flags found: {}".format(flag_files)
                _LOGGER.info(msg)

        if self.prj.toggle_key in sample \
                and int(sample[self.prj.toggle_key]) == 0:
            _LOGGER.warning(
                "> Skipping sample ({}: {})".
                    format(self.prj.toggle_key, sample[self.prj.toggle_key])
            )
            use_this_sample = False

        skip_reasons = []
        validation = {}
        validation.setdefault(INPUT_FILE_SIZE_KEY, 0)
        # Check for any missing requirements before submitting.
        _LOGGER.debug("Determining missing requirements")
        schema_source = self.pl_iface.get_pipeline_schemas()
        if schema_source and self.prj.file_checks:
            validation = validate_inputs(sample, read_schema(schema_source))
            if validation[MISSING_KEY]:
                missing_reqs_msg = f"Missing files: {validation[MISSING_KEY]}"
                _LOGGER.warning(NOT_SUB_MSG.format(missing_reqs_msg))
                use_this_sample and skip_reasons.append("Missing files")

        if _use_sample(use_this_sample, skip_reasons):
            self._pool.append(sample)
            self._curr_size += float(validation[INPUT_FILE_SIZE_KEY])
            if self.automatic and self._is_full(self._pool, self._curr_size):
                self.submit()
        else:
            self._curr_skip_size += float(validation[INPUT_FILE_SIZE_KEY])
            self._curr_skip_pool.append(sample)
            if self._is_full(self._curr_skip_pool, self._curr_skip_size):
                self._skipped_sample_pools.append((self._curr_skip_pool,
                                                   self._curr_skip_size))
                self._reset_curr_skips()

        return skip_reasons

    def submit(self, force=False):
        """
        Submit one or more commands as a job.
        
        This call will submit the commands corresponding to the current pool 
        of samples if and only if the argument to 'force' evaluates to a 
        true value, or the pool of samples is full.
        
        :param bool force: Whether submission should be done/simulated even
            if this conductor's pool isn't full.
        :return bool: Whether a job was submitted (or would've been if
            not for dry run)
        """
        submitted = False
        if not self._pool:
            _LOGGER.debug("No submission (no pooled samples): %s", self.pl_name)
            # submitted = False
        elif self.collate or force or self._is_full(self._pool, self._curr_size):
            if not self.collate:
                for s in self._pool:
                    schemas = self.prj.get_schemas(self.prj.get_sample_piface(
                        s[SAMPLE_NAME_ATTR]), OUTPUT_SCHEMA_KEY)

                    for schema in schemas:
                        populate_sample_paths(s, read_schema(schema))

            script = self.write_script(self._pool, self._curr_size)
            # Determine whether to actually do the submission.
            _LOGGER.info("Job script (n={0}; {1:.2f}Gb): {2}".
                         format(len(self._pool), self._curr_size, script))
            if self.dry_run:
                _LOGGER.info("Dry run, not submitted")
            elif self._rendered_ok:
                sub_cmd = self.prj.dcc.compute.submission_command
                submission_command = "{} {}".format(sub_cmd, script)
                # Capture submission command return value so that we can
                # intercept and report basic submission failures; #167
                try:
                    subprocess.check_call(submission_command, shell=True)
                except subprocess.CalledProcessError:
                    fails = "" if self.collate \
                        else [s.sample_name for s in self._samples]
                    self._failed_sample_names.extend(fails)
                    self._reset_pool()
                    raise JobSubmissionException(sub_cmd, script)
                time.sleep(self.delay)

            # Update the job and command submission tallies.
            _LOGGER.debug("SUBMITTED")
            if self._rendered_ok:
                submitted = True
                self._num_cmds_submitted += len(self._pool)
            self._reset_pool()

        else:
            _LOGGER.debug("No submission (pool is not full and submission "
                          "was not forced): %s", self.pl_name)
            # submitted = False

        return submitted

    def _is_full(self, pool, size):
        """
        Determine whether it's time to submit a job for the pool of commands.

        Instances of this class maintain a sort of 'pool' of commands that
        expands as each new command is added, until a time that it's deemed
        'full' and th

        :return bool: Whether this conductor's pool of commands is 'full' and
            ready for submission, as determined by its parameterization
        """
        return self.max_cmds == len(pool) or size >= self.max_size

    @property
    def _samples(self):
        """
        Return a collection of pooled samples.

        :return Iterable[str]: collection of samples currently in the active
            pool for this submission conductor
        """
        return [s for s in self._pool]

    def _sample_lump_name(self, pool):
        """ Determine how to refer to the 'sample' for this submission. """
        if self.collate:
            return "collate"
        if 1 == self.max_cmds:
            assert 1 == len(pool), \
                "If there's a single-command limit on job submission, jobname" \
                " must be determined with exactly one sample in the pool," \
                " but there is/are {}.".format(len(pool))
            sample = pool[0]
            return sample.sample_name
        else:
            # Note the order in which the increment of submission count and
            # the call to this function can influence naming. Make the jobname
            # generation call (this method) before incrementing the
            # submission counter, but add 1 to the index so that we get a
            # name concordant with 1-based, not 0-based indexing.
            return "lump{}".format(self._num_total_job_submissions + 1)

    def _jobname(self, pool):
        """ Create the name for a job submission. """
        return "{}_{}".format(self.pl_iface.pipeline_name,
                              self._sample_lump_name(pool))

    def _set_looper_namespace(self, pool, size):
        """
        Compile a dictionary of looper/submission related settings for use in
        the command templates and in submission script creation
        in divvy (via adapters). Accessible via: {looper.attrname}

        :param Iterable[peppy.Sample] pool: collection of sample instances
        :param float size: cumulative size of the given pool
        :return dict: looper/submission related settings
        """
        settings = AttMap()
        settings.pep_config = self.prj.config_file
        settings.results_subdir = self.prj.results_folder
        settings.submission_subdir = self.prj.submission_folder
        settings.output_dir = self.prj.output_dir
        settings.sample_output_folder = \
            os.path.join(self.prj.results_folder, self._sample_lump_name(pool))
        settings.job_name = self._jobname(pool)
        settings.total_input_size = size
        settings.log_file = \
            os.path.join(self.prj.submission_folder, settings.job_name) + ".log"
        settings.piface_dir = os.path.dirname(self.pl_iface.pipe_iface_file)
        if hasattr(self.prj, "pipeline_config"):
            # Make sure it's a file (it could be provided as null.)
            pl_config_file = self.prj.pipeline_config
            if pl_config_file:
                if not os.path.isfile(pl_config_file):
                    _LOGGER.error("Pipeline config file specified "
                                  "but not found: %s", pl_config_file)
                    raise IOError(pl_config_file)
                _LOGGER.info("Found config file: %s", pl_config_file)
                # Append arg for config file if found
                settings.pipeline_config = pl_config_file
        return settings

    def write_script(self, pool, size):
        """
        Create the script for job submission.

        :param Iterable[peppy.Sample] pool: collection of sample instances
        :param float size: cumulative size of the given pool
        :return str: Path to the job submission script created.
        """
        # looper settings determination
        if self.collate:
            pool = [None]
        looper = self._set_looper_namespace(pool, size)
        commands = []
        namespaces = dict(project=self.prj[CONFIG_KEY],
                          looper=looper,
                          pipeline=self.pl_iface,
                          compute=self.prj.dcc.compute)
        templ = self.pl_iface["command_template"]
        if not self.override_extra:
            extras_template = EXTRA_PROJECT_CMD_TEMPLATE if self.collate \
                else EXTRA_SAMPLE_CMD_TEMPLATE
            templ += extras_template
        for sample in pool:
            # cascading compute settings determination:
            # divcfg < pipeline interface < config <  CLI
            cli = self.compute_variables or {}  # CLI
            if sample:
                namespaces.update({"sample": sample})
            else:
                namespaces.update({"samples": self.prj.samples})
            res_pkg = self.pl_iface.choose_resource_package(namespaces, size or 0)  # config
            res_pkg.update(cli)
            self.prj.dcc.compute.update(res_pkg)  # divcfg
            namespaces["compute"].update(res_pkg)
            self.pl_iface.render_var_templates(namespaces=namespaces)
            namespaces["pipeline"] = self.pl_iface
            # pre_submit hook namespace updates
            namespaces = _exec_pre_submit(self.pl_iface, namespaces)
            self._rendered_ok = False
            try:
                argstring = jinja_render_template_strictly(template=templ,
                                                           namespaces=namespaces)
            except UndefinedError as jinja_exception:
                _LOGGER.warning(NOT_SUB_MSG.format(str(jinja_exception)))
            except KeyError as e:
                exc = "pipeline interface is missing {} section".format(str(e))
                _LOGGER.warning(NOT_SUB_MSG.format(exc))
            else:
                commands.append("{} {}".format(argstring, self.extra_pipe_args))
                self._rendered_ok = True
                self._num_good_job_submissions += 1
                self._num_total_job_submissions += 1
        looper.command = "\n".join(commands)
        if self.collate:
            _LOGGER.debug("samples namespace:\n{}".format(self.prj.samples))
        else:
            _LOGGER.debug("sample namespace:\n{}".format(
                sample.__str__(max_attr=len(list(sample.keys())))))
        _LOGGER.debug("project namespace:\n{}".format(self.prj[CONFIG_KEY]))
        _LOGGER.debug("pipeline namespace:\n{}".format(self.pl_iface))
        _LOGGER.debug("compute namespace:\n{}".format(self.prj.dcc.compute))
        _LOGGER.debug("looper namespace:\n{}".format(looper))
        subm_base = os.path.join(self.prj.submission_folder, looper.job_name)
        return self.prj.dcc.write_script(output_path=subm_base + ".sub",
                                         extra_vars=[{"looper": looper}])

    def write_skipped_sample_scripts(self):
        """
        For any sample skipped during initial processing write submission script
        """
        if self._curr_skip_pool:
            # move any hanging samples from current skip pool to the main pool
            self._skipped_sample_pools.append(
                (self._curr_skip_pool, self._curr_skip_size)
            )
        if self._skipped_sample_pools:
            _LOGGER.info("Writing {} submission scripts for skipped samples".
                          format(len(self._skipped_sample_pools)))
            [self.write_script(pool, size)
             for pool, size in self._skipped_sample_pools]

    def _reset_pool(self):
        """ Reset the state of the pool of samples """
        self._pool = []
        self._curr_size = 0

    def _reset_curr_skips(self):
        self._curr_skip_pool = []
        self._curr_skip_size = 0


def _use_sample(flag, skips):
    return flag and not skips


def _exec_pre_submit(piface, namespaces):
    """
    Execute pre submission hooks defined in the pipeline interface

    :param PipelineInterface piface: piface, a source of pre_submit hooks to execute
    :param dict[dict[]] namespaces: namspaces mapping
    :return dict[dict[]]: updated namspaces mapping
    """

    def _log_raise_latest(cmd):
        """ Log error info and raise latest handled exception """
        _LOGGER.error("Could not retrieve JSON via command: '{}'".format(cmd))
        raise

    def _update_namespaces(x, y):
        """
        Update namespaces mapping with a dictionary of the same structure,
        that includes just the values that need to be updated.

        :param dict[dict] x: namespaces mapping
        :param dict[dict] y: mapping to update namespaces with
        """
        assert isinstance(y, dict), \
            TypeError(f"Object returned by {PRE_SUBMIT_HOOK_KEY}."
                      f"{PRE_SUBMIT_CMD_KEY} must return a dictionary when "
                      f"processed with json.loads(), not {y.__class__.__name__}")
        _LOGGER.debug("Updating namespaces with:\n{}".format(y))
        for namespace, mapping in y.items():
            for attr, val in mapping.items():
                setattr(x[namespace], attr, val)

    if PRE_SUBMIT_HOOK_KEY in piface:
        pre_submit = piface[PRE_SUBMIT_HOOK_KEY]
        if PRE_SUBMIT_PY_FUN_KEY in pre_submit:
            for py_fun in pre_submit[PRE_SUBMIT_PY_FUN_KEY]:
                pkgstr, funcstr = os.path.splitext(py_fun)
                pkg = importlib.import_module(pkgstr)
                func = getattr(pkg, funcstr[1:])
                _LOGGER.info("Calling pre-submit function: {}.{}".format(
                    pkgstr, func.__name__))
                _update_namespaces(namespaces, func(namespaces))
        if PRE_SUBMIT_CMD_KEY in pre_submit:
            for cmd_template in pre_submit[PRE_SUBMIT_CMD_KEY]:
                _LOGGER.debug(
                    "Rendering pre-submit command template: {}".format(
                        cmd_template))
                try:
                    cmd = jinja_render_template_strictly(template=cmd_template,
                                                         namespaces=namespaces)
                    _LOGGER.info("Executing pre-submit command: {}".format(cmd))
                    json = loads(check_output(cmd, shell=True))
                except CalledProcessError as e:
                    print(e.output)
                    _log_raise_latest(cmd)
                except Exception:
                    _log_raise_latest(cmd)
                else:
                    _update_namespaces(namespaces, json)
    return namespaces<|MERGE_RESOLUTION|>--- conflicted
+++ resolved
@@ -114,7 +114,6 @@
     sample = namespaces["sample"]
     sample.sample_yaml_cwl = _get_yaml_path(namespaces, SAMPLE_CWL_YAML_PATH_KEY, "_cwl")
 
-<<<<<<< HEAD
     from eido import read_schema
     s = read_schema(namespaces["pipeline"]["input_schema"])
 
@@ -148,30 +147,7 @@
         sample[dir_attr] = {"class": "Directory",
                             "path":  dir_attr_value}
     print("Writing sample yaml to {}".format(sample.sample_yaml_cwl))
-=======
-    if "files" in sample:
-        for file_attr in sample["files"]:
-            _LOGGER.debug("CWL-ing file attribute: {}".format(file_attr))
-            file_attr_value = sample[file_attr]
-            # file paths are assumed relative to the sample table;
-            # but CWL assumes they are relative to the yaml output file,
-            # so we convert here.
-            file_attr_rel = os.path.relpath(
-                file_attr_value, os.path.dirname(sample.sample_yaml_cwl))
-            sample[file_attr] = {"class": "File",
-                                 "path":  file_attr_rel}
-
-    if "directories" in sample:
-        for dir_attr in sample["directories"]:
-            _LOGGER.debug("CWL-ing directory attribute: {}".format(dir_attr))
-            dir_attr_value = sample[dir_attr]
-            # file paths are assumed relative to the sample table;
-            # but CWL assumes they are relative to the yaml output file,
-            # so we convert here.
-            sample[dir_attr] = {"class": "Directory",
-                                "path":  dir_attr_value}
-
->>>>>>> 7c3f2b9b
+
     sample.to_yaml(sample.sample_yaml_cwl)
     return {"sample": sample}
 
