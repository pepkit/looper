--- conflicted
+++ resolved
@@ -138,29 +138,14 @@
 
     _LOGGER.info("Looper version: {}\nCommand: {}".format(__version__, subcommand_name))
 
-    looper_cfg_path = os.path.relpath(dotfile_path(), start=os.curdir)
-
-    try:
-        if subcommand_args.looper_config:
-            looper_config_dict = read_looper_config_file(subcommand_args.looper_config)
-        else:
-            looper_config_dict = read_looper_dotfile()
-            _LOGGER.info(f"Using looper config ({looper_cfg_path}).")
-
-        sample_modifiers_dict = None
-        cli_modifiers_dict = None
-        for looper_config_key, looper_config_item in looper_config_dict.items():
-            if looper_config_key == SAMPLE_MODS_KEY:
-                sample_modifiers_dict = looper_config_item
-            elif looper_config_key == CLI_MODS_KEY:
-                cli_modifiers_dict = looper_config_item
-            else:
-<<<<<<< HEAD
-                setattr(subcommand_args, looper_config_key, looper_config_item)
-
-    except OSError:
-        parser.print_help(sys.stderr)
-=======
+    if subcommand_args.config_file is None:
+        looper_cfg_path = os.path.relpath(dotfile_path(), start=os.curdir)
+        try:
+            if subcommand_args.looper_config:
+                looper_config_dict = read_looper_config_file(
+                    subcommand_args.looper_config
+                )
+            else:
                 looper_config_dict = read_looper_dotfile()
                 _LOGGER.info(f"Using looper config ({looper_cfg_path}).")
 
@@ -178,11 +163,11 @@
             )
             sys.exit(1)
     else:
->>>>>>> ed410ccd
         _LOGGER.warning(
-            f"Looper config file does not exist. Use looper init to create one at {looper_cfg_path}."
-        )
-        sys.exit(1)
+            "This PEP configures looper through the project config. This approach is deprecated and will "
+            "be removed in future versions. Please use a looper config file. For more information see "
+            "looper.databio.org/en/latest/looper-config"
+        )
 
     subcommand_args = enrich_args_via_cfg(
         subcommand_name,
