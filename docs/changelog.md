--- conflicted
+++ resolved
@@ -2,7 +2,6 @@
 
 This project adheres to [Semantic Versioning](https://semver.org/spec/v2.0.0.html) and [Keep a Changelog](https://keepachangelog.com/en/1.0.0/) format.
 
-<<<<<<< HEAD
 ## [1.5.0] -- 
 
 ### Added 
@@ -18,7 +17,7 @@
 - initialization of generic pipeline interface available using subcommand `init-piface`
 - `looper report` will now use pipestat to generate browsable HTML reports if pipestat is configured.
 - looper now works with pipestat v0.4.0.
-=======
+
 ## [1.4.3] -- 2023-08-01
 
 ### Fixed
@@ -30,7 +29,6 @@
 - Fix for expanding paths properly.
 
 ## [1.4.1] -- 2023-06-22
->>>>>>> 9942106b
 
 
 ## [1.4.0] -- 2023-04-24
