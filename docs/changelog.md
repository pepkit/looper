# Changelog

This project adheres to [Semantic Versioning](https://semver.org/spec/v2.0.0.html) and [Keep a Changelog](https://keepachangelog.com/en/1.0.0/) format. 

<<<<<<< HEAD
## [1.2.0] - 2020-05-XX

This version introduced backwards-incompatible changes.

### Added
- Input schemas and output schemas


### Changed
- Pipeline interface format changed drastically
- The pypi name changed from 'loopercli' to 'looper'
- resources section in pipeline interface replaced with `size_dependent_attributes`.



## [0.12.6] -- 2020-01-XX
=======
## [0.12.6] -- 2020-02-21
>>>>>>> bb4f0e5f
### Added
- possibility to execute library module as a script: `python -m looper ...`

### Changed
- in the summary page account for missing values when plotting; the value is disregarded in such a case and plot is still created
- show 50 rows in the summary table
- make links to the summary page relative
- long entries in the sample stats table are truncated with an option to see original value in a popover

### Fixed
- inactive jQuery dependent components in the status page
- project objects layout in the summary index page
- inactivation of popovers after Bootstrap Table events
- non-homogeneous status flags appearance

## [0.12.5] -- 2019-12-13
### Changed
- reduce verbosity of missing options; [Issue 174](https://github.com/pepkit/looper/issues/174)
- switch to [Bootstrap Table](https://bootstrap-table.com/) in the summary index page table and sample status tables

## [0.12.4] -- 2019-07-18
### Added
- Ability to declare `required_executables` in a `PipelineInterface`, to trigger a naive "runnability" check for a sample submission
- A possibility to opt out of status page inclusion in the navbar 

### Changed
- The status tables now use DataTables jQuery plugin to make them interactive 

### Fixed
- Navbar links creation

## [0.12.3] -- 2019-06-20
### Fixed
- Bug in `Sample` YAML naming, whereby a base `Sample` was being suffixed as a subtype would be, leading to a pipeline argument based on `yaml_file` that did not exist on disk.

## [0.12.2] -- 2019-06-06

### Fixed
- Fixed various bugs related to populating derived attributes, including using attributes like `sample_name` as keys.
- Fixed a bug related to singularity attributes not being passed from a pipeline interface file.
- Fixed several bugs with incorrect version requirements.

## [0.12.1] -- 2019-05-20

### Added
- Made `looper.Sample` include more specific functionality from `peppy`

### Changed
- Status table creation is possible outside of `looper`.
- In the summary index page the plottable columns list is now scrollable
- Status page relies on the `profile.tsv` file rather than `*.log`; [Issue 159](https://github.com/pepkit/looper/issues/159)

### Fixed
- In HTML reporting module, do not ignore objects which are neither HTMLs nor images in the summary, e.g. CSVs
- Restore parsing and application of pipeline-level computing resource specification from a pipeline interface file; [Issue 184](https://github.com/pepkit/looper/issues/184)
- Allow `ignore_flags` to properly modulate submission messaging; [Issue 179](https://github.com/pepkit/looper/issues/179)
- Do not display time-like summary columns as the plottable ones; [Issue 182](https://github.com/pepkit/looper/issues/182)

## [0.12.0] -- 2019-05-03

### Added
- First implementation of pipeline interface 'outputs', so pipeline authors can specify items of interest produced by the pipeline.
- Functions and attributes on `Project` to support "outputs" (`interfaces`, `get_interfaces`, `get_outputs`)

### Changed
- Start "compute" --> "compute_packages" transition 
- `get_logger` moved to `peppy`

### Fixed
- Prevent CLI option duplication in pipeline commands generated
- Make functional CLI spec of particular attribute on which to base selection of a subset of a project's samples ([`peppy` 298](https://github.com/pepkit/peppy/issues/298))

## [0.11.1] -- 2019-04-17

### Changed
- Improved documentation
- Improved interaction with `peppy` and `divvy` dependencies

## [0.11] -- 2019-04-17

### Added
- Implemented `looper rerun` command.
- Support use of custom `resources` in pipeline's `compute` section
- Listen for itemized compute resource specification on command-line with `--resources`
- Support pointing to `Project` config file with folder path rather than full filepath
- Add `selector-attribute` parameter for more generic sample selection.

### Changed
- Switched to a Jinja-style templating system for summary output
- Made various UI changes to adapt to `caravel` use.
- Using `attmap` for "attribute-style key-vale store" implementation
- Removed Python 3.4 support.
- UI: change parameter names `in/exclude-samples` to `selector-in/exclude`.
  
## [0.10.0] -- 2018-12-20

### Changed
- `PipelineInterface` now derives from `peppy.AttributeDict`.
- On `PipelineInterface`, iteration over pipelines now is with `iterpipes`.
- Rename `parse_arguments` to `build_parser`, which returns `argparse.ArgumentParser` object
- Integers in HTML reports are made more human-readable by including commas.
- Column headers in HTML reports are now stricly for sorting; there's a separate list for plottable columns.
- More informative error messages
- HTML samples list is fully populated.
- Existence of an object lacking an anchor image is no longer problematic for `summarize`.
- Basic package test in Python 3 now succeeds: `python3 setup.py test`.

## [v0.9.2] -- 2018-11-12

### Changed
- Fixed bugs with `looper summarize` when no summarizers were present
- Added CLI flag to force `looper destroy` for programmatic access
- Fixed a bug for samples with duplicate names
- Added new display features (graphs, table display) for HTML summary output.


## [0.9.1] -- 2018-06-30

### Changed
- Fixed several bugs with `looper summarize` that caused failure on edge cases.

## [0.9.0] -- 2018-06-25

### Added
- Support for custom summarizers
- Add `allow-duplicate-names` command-line options
- Allow any variables in environment config files or other `compute` sections to be used in submission templates. This allows looper to be used with containers.
- Add nice universal project-level HTML reporting

## [0.8.1] -- 2018-04-02

### Changed
- Minor documentation and packaging updates for first Pypi release.
- Fix a bug that incorrectly mapped protocols due to case sensitive issues
- Fix a bug with `report_figure` that made it output pandas code


## [0.8.0] -- 2018-01-19

### Changed
- Use independent `peppy` package, replacing `models` module for core data types.
- Integrate `ProtocolInterface` functionality into `PipelineInterface`.

## [0.7.2] -- 2017-11-16
### Changed
- Correctly count successful command submissions when not using `--dry-run`.

## [0.7.1] -- 2017-11-15

### Changed
- No longer falsely display that there's a submission failure.
- Allow non-string values to be unquoted in the `pipeline_args` section.

## [0.7] -- 2017-11-15
### Added
- Add `--lump` and `--lumpn` options
- Catch submission errors from cluster resource managers
- Implied columns can now be derived
- Now protocols can be specified on the command-line `--include-protocols`
- Add rudimentary figure summaries
- Simplifies command-line help display
- Allow wildcard protocol_mapping for catch-all pipeline assignment
- Improve user messages
- New sample_subtypes section in pipeline_interface
    
### Changed
- Sample child classes are now defined explicitly in the pipeline interface. Previously, they were guessed based on presence of a class extending Sample in a pipeline script.
- Changed 'library' key sample attribute to 'protocol'

## [0.6] -- 2017-07-21
### Added
  - Add support for implied_column section of the project config file
  - Add support for Python 3
  - Merges pipeline interface and protocol mappings. This means we now allow direct pointers to `pipeline_interface.yaml` files, increasing flexibility, so this relaxes the specified folder structure that was previously used for `pipelines_dir` (with `config` subfolder).
  - Allow URLs as paths to sample sheets.
  - Allow tsv format for sample sheets.
  - Checks that the path to a pipeline actually exists before writing the submission script. 

### Changed
- Changed LOOPERENV environment variable to PEPENV, generalizing it to generic models
- Changed name of `pipelines_dir` to `pipeline_interfaces` (but maintained backwards compatibility for now).
- Changed name of `run` column to `toggle`, since `run` can also refer to a sequencing run.
- Relaxes many constraints (like resources sections, pipelines_dir columns), making project configuration files useful outside looper. This moves us closer to dividing models from looper, and improves flexibility.
- Various small bug fixes and dev improvements.
- Require `setuptools` for installation, and `pandas 0.20.2`. If `numexpr` is installed, version `2.6.2` is required.
- Allows tilde in `pipeline_interfaces`

## [0.5] -- 2017-03-01
### Added
- Add new looper version tracking, with `--version` and `-V` options and printing version at runtime
- Add support for asterisks in file paths
- Add support for multiple pipeline directories in priority order
- Revamp of messages make more intuitive output
- Colorize output
- Complete rehaul of logging and test infrastructure, using logging and pytest packages

### Changed
- Removes pipelines_dir requirement for models, making it useful outside looper
- Small bug fixes related to `all_input_files` and `required_input_files` attributes
- More robust installation and more explicit requirement of Python 2.7


## [0.4] -- 2017-01-12
###  Added
- New command-line interface (CLI) based on sub-commands
- New subcommand (`looper summarize`) replacing the `summarizePipelineStats.R` script
- New subcommand (`looper check`) replacing the `flagCheck.sh` script
- New command (`looper destroy`) to remove all output of a project
- New command (`looper clean`) to remove intermediate files of a project flagged for deletion
- Support for portable and pipeline-independent allocation of computing resources with Looperenv.

### Changed
- Removed requirement to have `pipelines` repository installed in order to extend base Sample objects
- Maintenance of sample attributes as provided by user by means of reading them in as strings (to be improved further)
- Improved serialization of Sample objects<|MERGE_RESOLUTION|>--- conflicted
+++ resolved
@@ -2,26 +2,20 @@
 
 This project adheres to [Semantic Versioning](https://semver.org/spec/v2.0.0.html) and [Keep a Changelog](https://keepachangelog.com/en/1.0.0/) format. 
 
-<<<<<<< HEAD
 ## [1.2.0] - 2020-05-XX
 
 This version introduced backwards-incompatible changes.
 
 ### Added
 - Input schemas and output schemas
-
 
 ### Changed
 - Pipeline interface format changed drastically
 - The pypi name changed from 'loopercli' to 'looper'
 - resources section in pipeline interface replaced with `size_dependent_attributes`.
 
-
-
-## [0.12.6] -- 2020-01-XX
-=======
 ## [0.12.6] -- 2020-02-21
->>>>>>> bb4f0e5f
+
 ### Added
 - possibility to execute library module as a script: `python -m looper ...`
 
