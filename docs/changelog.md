# Changelog

This project adheres to [Semantic Versioning](https://semver.org/spec/v2.0.0.html) and [Keep a Changelog](https://keepachangelog.com/en/1.0.0/) format.


## [1.4.0] -- 2023-04-24

### Added
<<<<<<< HEAD
- support for [pipestat](http://pipestat.databio.org).
- ability to skip samples using  `skip` [#367](https://github.com/pepkit/looper/pull/367)
- ability to input a range into `limit` and `skip`[#367](https://github.com/pepkit/looper/pull/367)
- `limit` and `skip` are now both usable with Destroy and Run. [#367](https://github.com/pepkit/looper/pull/367)
- ability to generate generic pipeline interface using `init -p` or `init --piface` [#368](https://github.com/pepkit/looper/pull/368)
- support of PEPhub projects
=======
- preliminary support for [pipestat](http://pipestat.databio.org).
- ability to skip samples using  `-k` or `--skip` [#367](https://github.com/pepkit/looper/pull/367)
- ability to input a range into `limit` and `skip`[#367](https://github.com/pepkit/looper/pull/367)
- `limit` and `skip` are now both usable with Destroy and Run. [#367](https://github.com/pepkit/looper/pull/367)
- ability to generate generic pipeline interface using `init -p` or `init --piface` [#368](https://github.com/pepkit/looper/pull/368)
- Fixed ability to use custom sample index
- Added `write_custom_template`, a built-in pre-submit plugin for writing templates

### Changed
- looper now returns nonzero if any samples fail submission
- various other developer changes
>>>>>>> ee4aef72

### Deprecated
- `path` variable will be deprecated in favor of `var_templates` [#322](https://github.com/pepkit/looper/issues/322)

## [1.3.2] -- 2022-02-09

### Changed
- Fixed bug with use_2to3 for setuptools compatibility.

## [1.3.1] -- 2021-06-18

### Changed
- If remote schemas are not accessbile, the job submission doesn't fail anymore
- Fixed a bug where looper stated "No failed flag found" when a failed flag was found

### Deprecated
- Fixed and deprecated `looper inspect`. Use `eido inspect` from now on.


## [1.3.0] -- 2020-10-07

### Added
- New plugin system for pre-submission hooks
- Included plugin functions: `write_sample_yaml`, `write_sample_yaml_prj`, `write_sample_yaml_cwl` and `write_submission_yaml`
- New `var_templates` section for defining variables in the pipeline interface

### Changed
- Pipeline interface specification was updated to accommodate new `var_templates` section and pre-submission hooks

### Deprecated
- pipeline interface sections:
    - `dynamic_variables_command_template`, which can now be more simply accomplished with a pre-submission hook
    - `path`, which is replaced by a more generic `var_templates` section

## [1.2.1] - 2020-08-26

### Added
- Environment variables expansion in custom sample YAML paths; [Issue 273](https://github.com/pepkit/looper/issues/273)
- `dynamic_variables_script_path` key in the pipeline interface. Path, absolute or relative to the pipeline interface file; [Issue 276](https://github.com/pepkit/looper/issues/276)
### Changed
- Resolve project pipeline interface path by making it relative to the config not current directory; [Issue 268](https://github.com/pepkit/looper/issues/268)
### Fixed
- Unclear error when `output_dir` was not provided in a config `looper` section; [Issue 286](https://github.com/pepkit/looper/issues/286)

## [1.2.0] - 2020-05-26

**This version introduced backwards-incompatible changes.**

### Added
- Commands:
    - `init`; initializes `.looper.yaml` file
    - `inspect`; inspects `Project` or `Sample` objects
    - `table`; writes summary stats table
    - `runp`; runs project level pipelines
- Input schemas and output schemas
- `--settings` argument to specify compute resources as a YAML file
- Option to preset CLI options in a dotfile
- `--command-extra` and `--command-extra-override` arguments that append specified string to pipeline commands. These functions supercede the previous `pipeline_config` and `pipeline_args` sections, which are now deprecated. The new method is more universal, and can accomplish the same functionality but more simply, using the built-in PEP machinery to selectively apply commands to samples.
- Option to specify destination of sample YAML in pipeline interface
- `--pipeline_interfaces` argument that allows pipeline interface specification via CLI

### Changed
- `looper summarize` to `looper report`
- Pipeline interface format changed drastically
- The PyPi name changed from 'loopercli' to 'looper'
- resources section in pipeline interface replaced with `size_dependent_attributes` or `dynamic_variables_command_template`.
- `--compute` can be used to specify arguments other than resources
- `all_input_files` and `required_input_files` keys in pipeline interface moved to the input schema and renamed to `files` and `required_files`
- pipeline interface specification

## [0.12.6] -- 2020-02-21

### Added
- possibility to execute library module as a script: `python -m looper ...`

### Changed
- in the summary page account for missing values when plotting; the value is disregarded in such a case and plot is still created
- show 50 rows in the summary table
- make links to the summary page relative
- long entries in the sample stats table are truncated with an option to see original value in a popover

### Fixed
- inactive jQuery dependent components in the status page
- project objects layout in the summary index page
- inactivation of popovers after Bootstrap Table events
- non-homogeneous status flags appearance

## [0.12.5] -- 2019-12-13
### Changed
- reduce verbosity of missing options; [Issue 174](https://github.com/pepkit/looper/issues/174)
- switch to [Bootstrap Table](https://bootstrap-table.com/) in the summary index page table and sample status tables

## [0.12.4] -- 2019-07-18
### Added
- Ability to declare `required_executables` in a `PipelineInterface`, to trigger a naive "runnability" check for a sample submission
- A possibility to opt out of status page inclusion in the navbar

### Changed
- The status tables now use DataTables jQuery plugin to make them interactive

### Fixed
- Navbar links creation

## [0.12.3] -- 2019-06-20
### Fixed
- Bug in `Sample` YAML naming, whereby a base `Sample` was being suffixed as a subtype would be, leading to a pipeline argument based on `yaml_file` that did not exist on disk.

## [0.12.2] -- 2019-06-06

### Fixed
- Fixed various bugs related to populating derived attributes, including using attributes like `sample_name` as keys.
- Fixed a bug related to singularity attributes not being passed from a pipeline interface file.
- Fixed several bugs with incorrect version requirements.

## [0.12.1] -- 2019-05-20

### Added
- Made `looper.Sample` include more specific functionality from `peppy`

### Changed
- Status table creation is possible outside of `looper`.
- In the summary index page the plottable columns list is now scrollable
- Status page relies on the `profile.tsv` file rather than `*.log`; [Issue 159](https://github.com/pepkit/looper/issues/159)

### Fixed
- In HTML reporting module, do not ignore objects which are neither HTMLs nor images in the summary, e.g. CSVs
- Restore parsing and application of pipeline-level computing resource specification from a pipeline interface file; [Issue 184](https://github.com/pepkit/looper/issues/184)
- Allow `ignore_flags` to properly modulate submission messaging; [Issue 179](https://github.com/pepkit/looper/issues/179)
- Do not display time-like summary columns as the plottable ones; [Issue 182](https://github.com/pepkit/looper/issues/182)

## [0.12.0] -- 2019-05-03

### Added
- First implementation of pipeline interface 'outputs', so pipeline authors can specify items of interest produced by the pipeline.
- Functions and attributes on `Project` to support "outputs" (`interfaces`, `get_interfaces`, `get_outputs`)

### Changed
- Start "compute" --> "compute_packages" transition
- `get_logger` moved to `peppy`

### Fixed
- Prevent CLI option duplication in pipeline commands generated
- Make functional CLI spec of particular attribute on which to base selection of a subset of a project's samples ([`peppy` 298](https://github.com/pepkit/peppy/issues/298))

## [0.11.1] -- 2019-04-17

### Changed
- Improved documentation
- Improved interaction with `peppy` and `divvy` dependencies

## [0.11] -- 2019-04-17

### Added
- Implemented `looper rerun` command.
- Support use of custom `resources` in pipeline's `compute` section
- Listen for itemized compute resource specification on command-line with `--resources`
- Support pointing to `Project` config file with folder path rather than full filepath
- Add `selector-attribute` parameter for more generic sample selection.

### Changed
- Switched to a Jinja-style templating system for summary output
- Made various UI changes to adapt to `caravel` use.
- Using `attmap` for "attribute-style key-vale store" implementation
- Removed Python 3.4 support.
- UI: change parameter names `in/exclude-samples` to `selector-in/exclude`.

## [0.10.0] -- 2018-12-20

### Changed
- `PipelineInterface` now derives from `peppy.AttributeDict`.
- On `PipelineInterface`, iteration over pipelines now is with `iterpipes`.
- Rename `parse_arguments` to `build_parser`, which returns `argparse.ArgumentParser` object
- Integers in HTML reports are made more human-readable by including commas.
- Column headers in HTML reports are now stricly for sorting; there's a separate list for plottable columns.
- More informative error messages
- HTML samples list is fully populated.
- Existence of an object lacking an anchor image is no longer problematic for `summarize`.
- Basic package test in Python 3 now succeeds: `python3 setup.py test`.

## [v0.9.2] -- 2018-11-12

### Changed
- Fixed bugs with `looper summarize` when no summarizers were present
- Added CLI flag to force `looper destroy` for programmatic access
- Fixed a bug for samples with duplicate names
- Added new display features (graphs, table display) for HTML summary output.


## [0.9.1] -- 2018-06-30

### Changed
- Fixed several bugs with `looper summarize` that caused failure on edge cases.

## [0.9.0] -- 2018-06-25

### Added
- Support for custom summarizers
- Add `allow-duplicate-names` command-line options
- Allow any variables in environment config files or other `compute` sections to be used in submission templates. This allows looper to be used with containers.
- Add nice universal project-level HTML reporting

## [0.8.1] -- 2018-04-02

### Changed
- Minor documentation and packaging updates for first Pypi release.
- Fix a bug that incorrectly mapped protocols due to case sensitive issues
- Fix a bug with `report_figure` that made it output pandas code


## [0.8.0] -- 2018-01-19

### Changed
- Use independent `peppy` package, replacing `models` module for core data types.
- Integrate `ProtocolInterface` functionality into `PipelineInterface`.

## [0.7.2] -- 2017-11-16
### Changed
- Correctly count successful command submissions when not using `--dry-run`.

## [0.7.1] -- 2017-11-15

### Changed
- No longer falsely display that there's a submission failure.
- Allow non-string values to be unquoted in the `pipeline_args` section.

## [0.7] -- 2017-11-15
### Added
- Add `--lump` and `--lumpn` options
- Catch submission errors from cluster resource managers
- Implied columns can now be derived
- Now protocols can be specified on the command-line `--include-protocols`
- Add rudimentary figure summaries
- Simplifies command-line help display
- Allow wildcard protocol_mapping for catch-all pipeline assignment
- Improve user messages
- New sample_subtypes section in pipeline_interface

### Changed
- Sample child classes are now defined explicitly in the pipeline interface. Previously, they were guessed based on presence of a class extending Sample in a pipeline script.
- Changed 'library' key sample attribute to 'protocol'

## [0.6] -- 2017-07-21
### Added
  - Add support for implied_column section of the project config file
  - Add support for Python 3
  - Merges pipeline interface and protocol mappings. This means we now allow direct pointers to `pipeline_interface.yaml` files, increasing flexibility, so this relaxes the specified folder structure that was previously used for `pipelines_dir` (with `config` subfolder).
  - Allow URLs as paths to sample sheets.
  - Allow tsv format for sample sheets.
  - Checks that the path to a pipeline actually exists before writing the submission script.

### Changed
- Changed LOOPERENV environment variable to PEPENV, generalizing it to generic models
- Changed name of `pipelines_dir` to `pipeline_interfaces` (but maintained backwards compatibility for now).
- Changed name of `run` column to `toggle`, since `run` can also refer to a sequencing run.
- Relaxes many constraints (like resources sections, pipelines_dir columns), making project configuration files useful outside looper. This moves us closer to dividing models from looper, and improves flexibility.
- Various small bug fixes and dev improvements.
- Require `setuptools` for installation, and `pandas 0.20.2`. If `numexpr` is installed, version `2.6.2` is required.
- Allows tilde in `pipeline_interfaces`

## [0.5] -- 2017-03-01
### Added
- Add new looper version tracking, with `--version` and `-V` options and printing version at runtime
- Add support for asterisks in file paths
- Add support for multiple pipeline directories in priority order
- Revamp of messages make more intuitive output
- Colorize output
- Complete rehaul of logging and test infrastructure, using logging and pytest packages

### Changed
- Removes pipelines_dir requirement for models, making it useful outside looper
- Small bug fixes related to `all_input_files` and `required_input_files` attributes
- More robust installation and more explicit requirement of Python 2.7


## [0.4] -- 2017-01-12
###  Added
- New command-line interface (CLI) based on sub-commands
- New subcommand (`looper summarize`) replacing the `summarizePipelineStats.R` script
- New subcommand (`looper check`) replacing the `flagCheck.sh` script
- New command (`looper destroy`) to remove all output of a project
- New command (`looper clean`) to remove intermediate files of a project flagged for deletion
- Support for portable and pipeline-independent allocation of computing resources with Looperenv.

### Changed
- Removed requirement to have `pipelines` repository installed in order to extend base Sample objects
- Maintenance of sample attributes as provided by user by means of reading them in as strings (to be improved further)
- Improved serialization of Sample objects<|MERGE_RESOLUTION|>--- conflicted
+++ resolved
@@ -6,14 +6,7 @@
 ## [1.4.0] -- 2023-04-24
 
 ### Added
-<<<<<<< HEAD
-- support for [pipestat](http://pipestat.databio.org).
-- ability to skip samples using  `skip` [#367](https://github.com/pepkit/looper/pull/367)
-- ability to input a range into `limit` and `skip`[#367](https://github.com/pepkit/looper/pull/367)
-- `limit` and `skip` are now both usable with Destroy and Run. [#367](https://github.com/pepkit/looper/pull/367)
-- ability to generate generic pipeline interface using `init -p` or `init --piface` [#368](https://github.com/pepkit/looper/pull/368)
-- support of PEPhub projects
-=======
+
 - preliminary support for [pipestat](http://pipestat.databio.org).
 - ability to skip samples using  `-k` or `--skip` [#367](https://github.com/pepkit/looper/pull/367)
 - ability to input a range into `limit` and `skip`[#367](https://github.com/pepkit/looper/pull/367)
@@ -25,7 +18,6 @@
 ### Changed
 - looper now returns nonzero if any samples fail submission
 - various other developer changes
->>>>>>> ee4aef72
 
 ### Deprecated
 - `path` variable will be deprecated in favor of `var_templates` [#322](https://github.com/pepkit/looper/issues/322)
