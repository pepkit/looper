# Changelog

This project adheres to [Semantic Versioning](https://semver.org/spec/v2.0.0.html) and [Keep a Changelog](https://keepachangelog.com/en/1.0.0/) format.

<<<<<<< HEAD

## [1.5.1] -- 2023-08-14

### Fixed
- fix `looper table` failing without `sample.protocol`

### Changed
- correct `--looper_conifg` to `--looper-config`

## [1.5.0] -- 2023-08-09
=======
## [1.5.0] -- 
>>>>>>> 6ac3b127

### Added 

- ability to use PEPs from PEPhub without downloading project [#341](https://github.com/pepkit/looper/issues/341)
- ability to specify pipeline interfaces inside looper config [Looper Config](https://looper.databio.org/en/dev/how_to_define_looper_config/)
- divvy re-integrated in looper
- divvy inspect -p package
- Looper will now check that the command path provided in the pipeline interface is callable before submitting.


### Changed
- initialization of generic pipeline interface available using subcommand `init-piface`
- `looper report` will now use pipestat to generate browsable HTML reports if pipestat is configured.
- looper now works with pipestat v0.5.0.
- Removed --toggle-key functionality. 
- Allow for user to input single integer value for --sel-incl or --sel-excl

## [1.4.3] -- 2023-08-01

### Fixed
- Fix regression for var_templates expansion.

## [1.4.2] -- 2023-07-31

### Fixed
- Fix for expanding paths properly.

## [1.4.1] -- 2023-06-22


## [1.4.0] -- 2023-04-24

### Added

- preliminary support for [pipestat](http://pipestat.databio.org).
- ability to skip samples using  `-k` or `--skip` [#367](https://github.com/pepkit/looper/pull/367)
- ability to input a range into `limit` and `skip`[#367](https://github.com/pepkit/looper/pull/367)
- `limit` and `skip` are now both usable with Destroy and Run. [#367](https://github.com/pepkit/looper/pull/367)
- ability to generate generic pipeline interface using `init -p` or `init --piface` [#368](https://github.com/pepkit/looper/pull/368)
- Fixed ability to use custom sample index
- Added `write_custom_template`, a built-in pre-submit plugin for writing templates

### Changed
- looper now returns nonzero if any samples fail submission
- various other developer changes

### Deprecated
- `path` variable will be deprecated in favor of `var_templates` [#322](https://github.com/pepkit/looper/issues/322)

## [1.3.2] -- 2022-02-09

### Changed
- Fixed bug with use_2to3 for setuptools compatibility.

## [1.3.1] -- 2021-06-18

### Changed
- If remote schemas are not accessbile, the job submission doesn't fail anymore
- Fixed a bug where looper stated "No failed flag found" when a failed flag was found

### Deprecated
- Fixed and deprecated `looper inspect`. Use `eido inspect` from now on.


## [1.3.0] -- 2020-10-07

### Added
- New plugin system for pre-submission hooks
- Included plugin functions: `write_sample_yaml`, `write_sample_yaml_prj`, `write_sample_yaml_cwl` and `write_submission_yaml`
- New `var_templates` section for defining variables in the pipeline interface

### Changed
- Pipeline interface specification was updated to accommodate new `var_templates` section and pre-submission hooks

### Deprecated
- pipeline interface sections:
    - `dynamic_variables_command_template`, which can now be more simply accomplished with a pre-submission hook
    - `path`, which is replaced by a more generic `var_templates` section

## [1.2.1] - 2020-08-26

### Added
- Environment variables expansion in custom sample YAML paths; [Issue 273](https://github.com/pepkit/looper/issues/273)
- `dynamic_variables_script_path` key in the pipeline interface. Path, absolute or relative to the pipeline interface file; [Issue 276](https://github.com/pepkit/looper/issues/276)
### Changed
- Resolve project pipeline interface path by making it relative to the config not current directory; [Issue 268](https://github.com/pepkit/looper/issues/268)
### Fixed
- Unclear error when `output_dir` was not provided in a config `looper` section; [Issue 286](https://github.com/pepkit/looper/issues/286)

## [1.2.0] - 2020-05-26

**This version introduced backwards-incompatible changes.**

### Added
- Commands:
    - `init`; initializes `.looper.yaml` file
    - `inspect`; inspects `Project` or `Sample` objects
    - `table`; writes summary stats table
    - `runp`; runs project level pipelines
- Input schemas and output schemas
- `--settings` argument to specify compute resources as a YAML file
- Option to preset CLI options in a dotfile
- `--command-extra` and `--command-extra-override` arguments that append specified string to pipeline commands. These functions supercede the previous `pipeline_config` and `pipeline_args` sections, which are now deprecated. The new method is more universal, and can accomplish the same functionality but more simply, using the built-in PEP machinery to selectively apply commands to samples.
- Option to specify destination of sample YAML in pipeline interface
- `--pipeline_interfaces` argument that allows pipeline interface specification via CLI

### Changed
- `looper summarize` to `looper report`
- Pipeline interface format changed drastically
- The PyPi name changed from 'loopercli' to 'looper'
- resources section in pipeline interface replaced with `size_dependent_attributes` or `dynamic_variables_command_template`.
- `--compute` can be used to specify arguments other than resources
- `all_input_files` and `required_input_files` keys in pipeline interface moved to the input schema and renamed to `files` and `required_files`
- pipeline interface specification

## [0.12.6] -- 2020-02-21

### Added
- possibility to execute library module as a script: `python -m looper ...`

### Changed
- in the summary page account for missing values when plotting; the value is disregarded in such a case and plot is still created
- show 50 rows in the summary table
- make links to the summary page relative
- long entries in the sample stats table are truncated with an option to see original value in a popover

### Fixed
- inactive jQuery dependent components in the status page
- project objects layout in the summary index page
- inactivation of popovers after Bootstrap Table events
- non-homogeneous status flags appearance

## [0.12.5] -- 2019-12-13
### Changed
- reduce verbosity of missing options; [Issue 174](https://github.com/pepkit/looper/issues/174)
- switch to [Bootstrap Table](https://bootstrap-table.com/) in the summary index page table and sample status tables

## [0.12.4] -- 2019-07-18
### Added
- Ability to declare `required_executables` in a `PipelineInterface`, to trigger a naive "runnability" check for a sample submission
- A possibility to opt out of status page inclusion in the navbar

### Changed
- The status tables now use DataTables jQuery plugin to make them interactive

### Fixed
- Navbar links creation

## [0.12.3] -- 2019-06-20
### Fixed
- Bug in `Sample` YAML naming, whereby a base `Sample` was being suffixed as a subtype would be, leading to a pipeline argument based on `yaml_file` that did not exist on disk.

## [0.12.2] -- 2019-06-06

### Fixed
- Fixed various bugs related to populating derived attributes, including using attributes like `sample_name` as keys.
- Fixed a bug related to singularity attributes not being passed from a pipeline interface file.
- Fixed several bugs with incorrect version requirements.

## [0.12.1] -- 2019-05-20

### Added
- Made `looper.Sample` include more specific functionality from `peppy`

### Changed
- Status table creation is possible outside of `looper`.
- In the summary index page the plottable columns list is now scrollable
- Status page relies on the `profile.tsv` file rather than `*.log`; [Issue 159](https://github.com/pepkit/looper/issues/159)

### Fixed
- In HTML reporting module, do not ignore objects which are neither HTMLs nor images in the summary, e.g. CSVs
- Restore parsing and application of pipeline-level computing resource specification from a pipeline interface file; [Issue 184](https://github.com/pepkit/looper/issues/184)
- Allow `ignore_flags` to properly modulate submission messaging; [Issue 179](https://github.com/pepkit/looper/issues/179)
- Do not display time-like summary columns as the plottable ones; [Issue 182](https://github.com/pepkit/looper/issues/182)

## [0.12.0] -- 2019-05-03

### Added
- First implementation of pipeline interface 'outputs', so pipeline authors can specify items of interest produced by the pipeline.
- Functions and attributes on `Project` to support "outputs" (`interfaces`, `get_interfaces`, `get_outputs`)

### Changed
- Start "compute" --> "compute_packages" transition
- `get_logger` moved to `peppy`

### Fixed
- Prevent CLI option duplication in pipeline commands generated
- Make functional CLI spec of particular attribute on which to base selection of a subset of a project's samples ([`peppy` 298](https://github.com/pepkit/peppy/issues/298))

## [0.11.1] -- 2019-04-17

### Changed
- Improved documentation
- Improved interaction with `peppy` and `divvy` dependencies

## [0.11] -- 2019-04-17

### Added
- Implemented `looper rerun` command.
- Support use of custom `resources` in pipeline's `compute` section
- Listen for itemized compute resource specification on command-line with `--resources`
- Support pointing to `Project` config file with folder path rather than full filepath
- Add `selector-attribute` parameter for more generic sample selection.

### Changed
- Switched to a Jinja-style templating system for summary output
- Made various UI changes to adapt to `caravel` use.
- Using `attmap` for "attribute-style key-vale store" implementation
- Removed Python 3.4 support.
- UI: change parameter names `in/exclude-samples` to `selector-in/exclude`.

## [0.10.0] -- 2018-12-20

### Changed
- `PipelineInterface` now derives from `peppy.AttributeDict`.
- On `PipelineInterface`, iteration over pipelines now is with `iterpipes`.
- Rename `parse_arguments` to `build_parser`, which returns `argparse.ArgumentParser` object
- Integers in HTML reports are made more human-readable by including commas.
- Column headers in HTML reports are now stricly for sorting; there's a separate list for plottable columns.
- More informative error messages
- HTML samples list is fully populated.
- Existence of an object lacking an anchor image is no longer problematic for `summarize`.
- Basic package test in Python 3 now succeeds: `python3 setup.py test`.

## [v0.9.2] -- 2018-11-12

### Changed
- Fixed bugs with `looper summarize` when no summarizers were present
- Added CLI flag to force `looper destroy` for programmatic access
- Fixed a bug for samples with duplicate names
- Added new display features (graphs, table display) for HTML summary output.


## [0.9.1] -- 2018-06-30

### Changed
- Fixed several bugs with `looper summarize` that caused failure on edge cases.

## [0.9.0] -- 2018-06-25

### Added
- Support for custom summarizers
- Add `allow-duplicate-names` command-line options
- Allow any variables in environment config files or other `compute` sections to be used in submission templates. This allows looper to be used with containers.
- Add nice universal project-level HTML reporting

## [0.8.1] -- 2018-04-02

### Changed
- Minor documentation and packaging updates for first Pypi release.
- Fix a bug that incorrectly mapped protocols due to case sensitive issues
- Fix a bug with `report_figure` that made it output pandas code


## [0.8.0] -- 2018-01-19

### Changed
- Use independent `peppy` package, replacing `models` module for core data types.
- Integrate `ProtocolInterface` functionality into `PipelineInterface`.

## [0.7.2] -- 2017-11-16
### Changed
- Correctly count successful command submissions when not using `--dry-run`.

## [0.7.1] -- 2017-11-15

### Changed
- No longer falsely display that there's a submission failure.
- Allow non-string values to be unquoted in the `pipeline_args` section.

## [0.7] -- 2017-11-15
### Added
- Add `--lump` and `--lumpn` options
- Catch submission errors from cluster resource managers
- Implied columns can now be derived
- Now protocols can be specified on the command-line `--include-protocols`
- Add rudimentary figure summaries
- Simplifies command-line help display
- Allow wildcard protocol_mapping for catch-all pipeline assignment
- Improve user messages
- New sample_subtypes section in pipeline_interface

### Changed
- Sample child classes are now defined explicitly in the pipeline interface. Previously, they were guessed based on presence of a class extending Sample in a pipeline script.
- Changed 'library' key sample attribute to 'protocol'

## [0.6] -- 2017-07-21
### Added
  - Add support for implied_column section of the project config file
  - Add support for Python 3
  - Merges pipeline interface and protocol mappings. This means we now allow direct pointers to `pipeline_interface.yaml` files, increasing flexibility, so this relaxes the specified folder structure that was previously used for `pipelines_dir` (with `config` subfolder).
  - Allow URLs as paths to sample sheets.
  - Allow tsv format for sample sheets.
  - Checks that the path to a pipeline actually exists before writing the submission script.

### Changed
- Changed LOOPERENV environment variable to PEPENV, generalizing it to generic models
- Changed name of `pipelines_dir` to `pipeline_interfaces` (but maintained backwards compatibility for now).
- Changed name of `run` column to `toggle`, since `run` can also refer to a sequencing run.
- Relaxes many constraints (like resources sections, pipelines_dir columns), making project configuration files useful outside looper. This moves us closer to dividing models from looper, and improves flexibility.
- Various small bug fixes and dev improvements.
- Require `setuptools` for installation, and `pandas 0.20.2`. If `numexpr` is installed, version `2.6.2` is required.
- Allows tilde in `pipeline_interfaces`

## [0.5] -- 2017-03-01
### Added
- Add new looper version tracking, with `--version` and `-V` options and printing version at runtime
- Add support for asterisks in file paths
- Add support for multiple pipeline directories in priority order
- Revamp of messages make more intuitive output
- Colorize output
- Complete rehaul of logging and test infrastructure, using logging and pytest packages

### Changed
- Removes pipelines_dir requirement for models, making it useful outside looper
- Small bug fixes related to `all_input_files` and `required_input_files` attributes
- More robust installation and more explicit requirement of Python 2.7


## [0.4] -- 2017-01-12
###  Added
- New command-line interface (CLI) based on sub-commands
- New subcommand (`looper summarize`) replacing the `summarizePipelineStats.R` script
- New subcommand (`looper check`) replacing the `flagCheck.sh` script
- New command (`looper destroy`) to remove all output of a project
- New command (`looper clean`) to remove intermediate files of a project flagged for deletion
- Support for portable and pipeline-independent allocation of computing resources with Looperenv.

### Changed
- Removed requirement to have `pipelines` repository installed in order to extend base Sample objects
- Maintenance of sample attributes as provided by user by means of reading them in as strings (to be improved further)
- Improved serialization of Sample objects<|MERGE_RESOLUTION|>--- conflicted
+++ resolved
@@ -2,8 +2,6 @@
 
 This project adheres to [Semantic Versioning](https://semver.org/spec/v2.0.0.html) and [Keep a Changelog](https://keepachangelog.com/en/1.0.0/) format.
 
-<<<<<<< HEAD
-
 ## [1.5.1] -- 2023-08-14
 
 ### Fixed
@@ -13,9 +11,6 @@
 - correct `--looper_conifg` to `--looper-config`
 
 ## [1.5.0] -- 2023-08-09
-=======
-## [1.5.0] -- 
->>>>>>> 6ac3b127
 
 ### Added 
 
