#!/usr/bin/env python
"""
Looper: a pipeline submission engine. https://github.com/pepkit/looper
"""

import abc
import csv
import glob
import logging
import os
import subprocess
import sys
from typing import *

if sys.version_info < (3, 3):
    from collections import Mapping
else:
    from collections.abc import Mapping

from collections import defaultdict

import pandas as _pd
import yaml

# Need specific sequence of actions for colorama imports?
from colorama import init

init()
from shutil import rmtree

from colorama import Fore, Style
from eido import inspect_project, validate_config, validate_sample
from eido.exceptions import EidoValidationError
from jsonschema import ValidationError
from peppy.const import *
from peppy.exceptions import RemoteYAMLError
from rich.console import Console
from rich.table import Table
from ubiquerg.cli_tools import query_yes_no
from ubiquerg.collection import uniqify

from . import __version__, build_parser, validate_post_parse
from .conductor import SubmissionConductor
from .const import *

from .divvy import DEFAULT_COMPUTE_RESOURCES_NAME, select_divvy_config
from .exceptions import (
    JobSubmissionException,
    MisconfigurationException,
    SampleFailedException,
)
<<<<<<< HEAD
=======

>>>>>>> f7bf4404
from .html_reports import HTMLReportBuilderOld
from .html_reports_pipestat import HTMLReportBuilder, fetch_pipeline_results
from .html_reports_project_pipestat import HTMLReportBuilderProject
from .pipeline_interface import PipelineInterface
from .project import Project, ProjectContext
from .utils import *

_PKGNAME = "looper"
_LOGGER = logging.getLogger(_PKGNAME)


class Executor(object):
    """Base class that ensures the program's Sample counter starts.

    Looper is made up of a series of child classes that each extend the base
    Executor class. Each child class does a particular task (such as run the
    project, summarize the project, destroy the project, etc). The parent
    Executor class simply holds the code that is common to all child classes,
    such as counting samples as the class does its thing."""

    __metaclass__ = abc.ABCMeta

    def __init__(self, prj):
        """
        The Project defines the instance; establish an iteration counter.

        :param Project prj: Project with which to work/operate on
        """
        super(Executor, self).__init__()
        self.prj = prj
        self.counter = LooperCounter(len(prj.samples))

    @abc.abstractmethod
    def __call__(self, *args, **kwargs):
        """Do the work of the subcommand/program."""
        pass


class Checker(Executor):
    def __call__(self, args):
        """
        Check Project status, using pipestat.

        :param argparse.Namespace: arguments provided to the command
        """
        from rich.color import Color

        # aggregate pipeline status data
        status = {}
        if args.project:
            psms = self.prj.get_pipestat_managers(project_level=True)
            for pipeline_name, psm in psms.items():
                s = psm.get_status() or "unknown"
                status.setdefault(pipeline_name, {})
                status[pipeline_name][self.prj.name] = s
                _LOGGER.debug(f"{self.prj.name} ({pipeline_name}): {s}")
        else:
            for sample in self.prj.samples:
                psms = self.prj.get_pipestat_managers(sample_name=sample.sample_name)
                for pipeline_name, psm in psms.items():
                    s = psm.get_status()
                    status.setdefault(pipeline_name, {})
                    status[pipeline_name][sample.sample_name] = s
                    _LOGGER.debug(f"{sample.sample_name} ({pipeline_name}): {s}")

        console = Console()

        for pipeline_name, pipeline_status in status.items():
            table_title = f"'{pipeline_name}' pipeline status summary"
            table = Table(
                show_header=True,
                header_style="bold magenta",
                title=table_title,
                width=len(table_title) + 10,
            )
            table.add_column(f"Status", justify="center")
            table.add_column("Jobs count/total jobs", justify="center")
            for status_id in psm.status_schema.keys():
                status_list = list(pipeline_status.values())
                if status_id in status_list:
                    status_count = status_list.count(status_id)
                    table.add_row(status_id, f"{status_count}/{len(status_list)}")
            console.print(table)

        if args.itemized:
            for pipeline_name, pipeline_status in status.items():
                table_title = f"Pipeline: '{pipeline_name}'"
                table = Table(
                    show_header=True,
                    header_style="bold magenta",
                    title=table_title,
                    min_width=len(table_title) + 10,
                )
                table.add_column(
                    f"{'Project' if args.project else 'Sample'} name",
                    justify="right",
                    no_wrap=True,
                )
                table.add_column("Status", justify="center")
                for name, status_id in pipeline_status.items():
                    try:
                        color = Color.from_rgb(
                            *psm.status_schema[status_id]["color"]
                        ).name
                    except KeyError:
                        color = "#bcbcbc"
                        status_id = "unknown"
                    table.add_row(name, f"[{color}]{status_id}[/{color}]")
                console.print(table)

        if args.describe_codes:
            table = Table(
                show_header=True,
                header_style="bold magenta",
                title=f"Status codes description",
                width=len(psm.status_schema_source) + 20,
                caption=f"Descriptions source: {psm.status_schema_source}",
            )
            table.add_column("Status code", justify="center")
            table.add_column("Description", justify="left")
            for status, status_obj in psm.status_schema.items():
                if "description" in status_obj:
                    desc = status_obj["description"]
                else:
                    desc = ""
                table.add_row(status, desc)
            console.print(table)


class CheckerOld(Executor):
    def __call__(self, flags=None, all_folders=False, max_file_count=30):
        """
        Check Project status, based on flag files.

        :param Iterable[str] | str flags: Names of flags to check, optional;
            if unspecified, all known flags will be checked.
        :param bool all_folders: Whether to check flags in all folders, not
            just those for samples in the config file from which the Project
            was created.
        :param int max_file_count: Maximum number of filepaths to display for a
            given flag.
        """

        # Handle single or multiple flags, and alphabetize.
        flags = sorted([flags] if isinstance(flags, str) else list(flags or FLAGS))
        flag_text = ", ".join(flags)

        # Collect the files by flag and sort by flag name.
        _LOGGER.debug("Checking project folders for flags: %s", flag_text)
        if all_folders:
            files_by_flag = fetch_flag_files(
                results_folder=self.prj.results_folder, flags=flags
            )
        else:
            files_by_flag = fetch_flag_files(prj=self.prj, flags=flags)

        # For each flag, output occurrence count.
        for flag in flags:
            _LOGGER.info("%s: %d", flag.upper(), len(files_by_flag[flag]))

        # For each flag, output filepath(s) if not overly verbose.
        for flag in flags:
            try:
                files = files_by_flag[flag]
            except Exception as e:
                _LOGGER.debug(
                    "No files for {} flag. Caught exception: {}".format(
                        flags, getattr(e, "message", repr(e))
                    )
                )
                continue
            # If checking on a specific flag, do not limit the number of
            # reported filepaths, but do not report empty file lists
            if len(flags) == 1 and len(files) > 0:
                _LOGGER.info("%s (%d):\n%s", flag.upper(), len(files), "\n".join(files))
            # Regardless of whether 0-count flags are previously reported,
            # don't report an empty file list for a flag that's absent.
            # If the flag-to-files mapping is defaultdict, absent flag (key)
            # will fetch an empty collection, so check for length of 0.
            if 0 < len(files) <= max_file_count:
                _LOGGER.info("%s (%d):\n%s", flag.upper(), len(files), "\n".join(files))


class Cleaner(Executor):
    """Remove all intermediate files (defined by pypiper clean scripts)."""

    def __call__(self, args, preview_flag=True):
        """
        Execute the file cleaning process.

        :param argparse.Namespace args: command-line options and arguments
        :param bool preview_flag: whether to halt before actually removing files
        """
        self.counter.show(name=self.prj.name, type="project")
        for sample in self.prj.samples:
            _LOGGER.info(self.counter.show(sample.sample_name))
            sample_output_folder = sample_folder(self.prj, sample)
            cleanup_files = glob.glob(
                os.path.join(sample_output_folder, "*_cleanup.sh")
            )
            if not cleanup_files:
                _LOGGER.info("Nothing to clean.")
                continue
            if preview_flag:
                # Preview: Don't actually clean, just show what will be cleaned.
                _LOGGER.info("Files to clean: %s", ", ".join(cleanup_files))
            else:
                for f in cleanup_files:
                    _LOGGER.info(f)
                    subprocess.call(["sh", f])
        if not preview_flag:
            _LOGGER.info("Clean complete.")
            return 0
        if args.dry_run:
            _LOGGER.info("Dry run. No files cleaned.")
            return 0
        if not args.force_yes and not query_yes_no(
            "Are you sure you want to permanently delete all "
            "intermediate pipeline results for this project?"
        ):
            _LOGGER.info("Clean action aborted by user.")
            return 1
        self.counter.reset()
        return self(args, preview_flag=False)


def select_samples(prj: Project, args: argparse.Namespace) -> Iterable[Any]:
    """Use CLI limit/skip arguments to select subset of project's samples."""
    # TODO: get proper element type for signature.
    num_samples = len(prj.samples)
    if args.limit is None and args.skip is None:
        index = range(1, num_samples + 1)
    elif args.skip is not None:
        index = desired_samples_range_skipped(args.skip, num_samples)
    elif args.limit is not None:
        index = desired_samples_range_limited(args.limit, num_samples)
    else:
        raise argparse.ArgumentError(
            "Both --limit and --skip are in use, but they should be mutually exclusive."
        )
    return (prj.samples[i - 1] for i in index)


class Destroyer(Executor):
    """Destroyer of files and folders associated with Project's Samples"""

    def __call__(self, args, preview_flag=True):
        """
        Completely remove all output produced by any pipelines.

        :param argparse.Namespace args: command-line options and arguments
        :param bool preview_flag: whether to halt before actually removing files
        """

        _LOGGER.info("Removing results:")

        for sample in select_samples(prj=self.prj, args=args):
            _LOGGER.info(self.counter.show(sample.sample_name))
            sample_output_folder = sample_folder(self.prj, sample)
            if preview_flag:
                # Preview: Don't actually delete, just show files.
                _LOGGER.info(str(sample_output_folder))
            else:
                _remove_or_dry_run(sample_output_folder, args.dry_run)

        _LOGGER.info("Removing summary:")
        destroy_summary(self.prj, args.dry_run)

        if not preview_flag:
            _LOGGER.info("Destroy complete.")
            return 0

        if args.dry_run:
            _LOGGER.info("Dry run. No files destroyed.")
            return 0

        if not args.force_yes and not query_yes_no(
            "Are you sure you want to permanently delete all pipeline "
            "results for this project?"
        ):
            _LOGGER.info("Destroy action aborted by user.")
            return 1

        self.counter.reset()

        # Finally, run the true destroy:
        return self(args, preview_flag=False)


class Collator(Executor):
    """Submitter for project-level pipelines"""

    def __init__(self, prj):
        """
        Initializes an instance

        :param Project prj: Project with which to work/operate on
        """
        super(Executor, self).__init__()
        self.prj = prj

    def __call__(self, args, **compute_kwargs):
        """
        Matches collators by protocols, creates submission scripts
        and submits them

        :param argparse.Namespace args: parsed command-line options and
            arguments, recognized by looper
        """
        jobs = 0
        project_pifaces = self.prj.project_pipeline_interface_sources
        if not project_pifaces:
            raise MisconfigurationException(
                "Looper requires a pointer to at least one project pipeline. "
                "Please refer to the documentation on linking project to a "
                "pipeline: "
                "http://looper.databio.org/en/latest/defining-a-project"
            )
        self.counter = LooperCounter(len(project_pifaces))
        for project_piface in project_pifaces:
            try:
                project_piface_object = PipelineInterface(
                    project_piface, pipeline_type="project"
                )
            except (IOError, ValidationError) as e:
                _LOGGER.warning(
                    "Ignoring invalid pipeline interface source: {}. "
                    "Caught exception: {}".format(
                        project_piface, getattr(e, "message", repr(e))
                    )
                )
                continue
            _LOGGER.info(
                self.counter.show(
                    name=self.prj.name,
                    type="project",
                    pipeline_name=project_piface_object.pipeline_name,
                )
            )
            conductor = SubmissionConductor(
                pipeline_interface=project_piface_object,
                prj=self.prj,
                compute_variables=compute_kwargs,
                delay=args.time_delay,
                extra_args=args.command_extra,
                extra_args_override=args.command_extra_override,
                ignore_flags=args.ignore_flags,
                collate=True,
            )
            if conductor.is_project_submittable(force=args.ignore_flags):
                conductor._pool = [None]
                conductor.submit()
                jobs += conductor.num_job_submissions
        _LOGGER.info("\nLooper finished")
        _LOGGER.info("Jobs submitted: {}".format(jobs))


class Runner(Executor):
    """The true submitter of pipelines"""

    def __call__(self, args, rerun=False, **compute_kwargs):
        """
        Do the Sample submission.

        :param argparse.Namespace args: parsed command-line options and
            arguments, recognized by looper
        :param list remaining_args: command-line options and arguments not
            recognized by looper, germane to samples/pipelines
        :param bool rerun: whether the given sample is being rerun rather than
            run for the first time
        """
        max_cmds = sum(list(map(len, self.prj._samples_by_interface.values())))
        self.counter.total = max_cmds
        failures = defaultdict(list)  # Collect problems by sample.
        processed_samples = set()  # Enforce one-time processing.
        comp_vars = compute_kwargs or {}

        # Determine number of samples eligible for processing.
        num_samples = len(self.prj.samples)

        num_commands_possible = 0
        failed_submission_scripts = []

        # config validation (samples excluded) against all schemas defined
        # for every pipeline matched for this project
        for schema_file in self.prj.get_schemas(self.prj.pipeline_interfaces):
            try:
                validate_config(self.prj, schema_file, True)
            except RemoteYAMLError:
                _LOGGER.warn(
                    "Could not read remote schema, skipping config validation."
                )

        submission_conductors = {}
        for piface in self.prj.pipeline_interfaces:
            conductor = SubmissionConductor(
                pipeline_interface=piface,
                prj=self.prj,
                compute_variables=comp_vars,
                delay=args.time_delay,
                extra_args=args.command_extra,
                extra_args_override=args.command_extra_override,
                ignore_flags=args.ignore_flags,
                max_cmds=args.lumpn,
                max_size=args.lump,
            )
            submission_conductors[piface.pipe_iface_file] = conductor

        _LOGGER.info(f"Pipestat compatible: {self.prj.pipestat_configured_project}")

        for sample in select_samples(prj=self.prj, args=args):
            pl_fails = []
            skip_reasons = []
            sample_pifaces = self.prj.get_sample_piface(
                sample[self.prj.sample_table_index]
            )
            if not sample_pifaces:
                skip_reasons.append("No pipeline interfaces defined")

            if skip_reasons:
                _LOGGER.warning(NOT_SUB_MSG.format(", ".join(skip_reasons)))
                failures[sample.sample_name] = skip_reasons
                continue

            # single sample validation against a single schema
            # (from sample's piface)
            for schema_file in self.prj.get_schemas(sample_pifaces):
                try:
                    validate_sample(self.prj, sample.sample_name, schema_file, True)
                except EidoValidationError as e:
                    _LOGGER.error(f"Short-circuiting due to validation error: {e}")
                    return False
                except RemoteYAMLError:
                    _LOGGER.warn(
                        f"Could not read remote schema, skipping '{sample.sample_name}' "
                        f"sample validation against {schema_file}"
                    )

            processed_samples.add(sample[self.prj.sample_table_index])

            for sample_piface in sample_pifaces:
                _LOGGER.info(
                    self.counter.show(
                        name=sample.sample_name,
                        pipeline_name=sample_piface.pipeline_name,
                    )
                )
                num_commands_possible += 1
                cndtr = submission_conductors[sample_piface.pipe_iface_file]
                try:
                    curr_pl_fails = cndtr.add_sample(sample, rerun=rerun)
                except JobSubmissionException as e:
                    failed_submission_scripts.append(e.script)
                else:
                    pl_fails.extend(curr_pl_fails)
            if pl_fails:
                failures[sample.sample_name].extend(pl_fails)

        job_sub_total = 0
        cmd_sub_total = 0

        for piface, conductor in submission_conductors.items():
            conductor.submit(force=True)
            job_sub_total += conductor.num_job_submissions
            cmd_sub_total += conductor.num_cmd_submissions

        # Report what went down.
        _LOGGER.info("\nLooper finished")
        _LOGGER.info(
            "Samples valid for job generation: {} of {}".format(
                len(processed_samples), num_samples
            )
        )
        _LOGGER.info("Commands submitted: {} of {}".format(cmd_sub_total, max_cmds))
        _LOGGER.info("Jobs submitted: {}".format(job_sub_total))
        if args.dry_run:
            _LOGGER.info("Dry run. No jobs were actually submitted.")

        # Restructure sample/failure data for display.
        samples_by_reason = defaultdict(set)
        # Collect names of failed sample(s) by failure reason.
        for sample, failures in failures.items():
            for f in failures:
                samples_by_reason[f].add(sample)
        # Collect samples by pipeline with submission failure.
        for piface, conductor in submission_conductors.items():
            # Don't add failure key if there are no samples that failed for
            # that reason.
            if conductor.failed_samples:
                fails = set(conductor.failed_samples)
                samples_by_reason[SUBMISSION_FAILURE_MESSAGE] |= fails

        failed_sub_samples = samples_by_reason.get(SUBMISSION_FAILURE_MESSAGE)
        if failed_sub_samples:
            _LOGGER.info(
                "\n{} samples with at least one failed job submission:"
                " {}".format(len(failed_sub_samples), ", ".join(failed_sub_samples))
            )

        # If failure keys are only added when there's at least one sample that
        # failed for that reason, we can display information conditionally,
        # depending on whether there's actually failure(s).
        if samples_by_reason:
            _LOGGER.info(
                "\n{} unique reasons for submission failure: {}".format(
                    len(samples_by_reason), ", ".join(samples_by_reason.keys())
                )
            )
            full_fail_msgs = [
                _create_failure_message(reason, samples)
                for reason, samples in samples_by_reason.items()
            ]
            _LOGGER.info("\nSummary of failures:\n{}".format("\n".join(full_fail_msgs)))

        if failed_sub_samples:
            _LOGGER.debug("Raising SampleFailedException")
            raise SampleFailedException


class Reporter(Executor):
    """Combine project outputs into a browsable HTML report"""

    def __call__(self, args):
        # initialize the report builder
        p = self.prj
        project_level = args.project
        if project_level:
            html_report_builder_project = HTMLReportBuilderProject(prj=p)
            self.counter = LooperCounter(len(p.project_pipeline_interfaces))
            for piface in p.project_pipeline_interface_sources:
                pn = PipelineInterface(piface).pipeline_name
                _LOGGER.info(
                    self.counter.show(name=p.name, type="project", pipeline_name=pn)
                )
                # Do the stats and object summarization.
                # run the report builder. a set of HTML pages is produced
                report_path = html_report_builder_project(piface_source=piface)
                _LOGGER.info(
                    f"Project-level pipeline '{pn}' HTML report: {report_path}"
                )
        else:
            html_report_builder = HTMLReportBuilder(prj=self.prj)
            for sample_piface_source in self.prj.pipeline_interface_sources:
                # Do the stats and object summarization.
                pn = PipelineInterface(sample_piface_source).pipeline_name
                # run the report builder. a set of HTML pages is produced
                report_path = html_report_builder(pipeline_name=pn)
                _LOGGER.info(f"Sample-level pipeline '{pn}' HTML report: {report_path}")


class Tabulator(Executor):
    """Project/Sample statistics and table output generator"""

    def __call__(self, args):
        project_level = args.project
        if project_level:
            self.counter = LooperCounter(len(self.prj.project_pipeline_interfaces))
            for piface in self.prj.project_pipeline_interfaces:
                # Do the stats and object summarization.
                pipeline_name = piface.pipeline_name
                # pull together all the fits and stats from each sample into
                # project-combined spreadsheets.
                self.stats = _create_stats_summary(
                    self.prj, pipeline_name, project_level, self.counter
                )
                self.objs = _create_obj_summary(
                    self.prj, pipeline_name, project_level, self.counter
                )
        else:
            for piface_source in self.prj._samples_by_piface(
                self.prj.piface_key
            ).keys():
                # Do the stats and object summarization.
                pipeline_name = PipelineInterface(config=piface_source).pipeline_name
                # pull together all the fits and stats from each sample into
                # project-combined spreadsheets.
                self.stats = _create_stats_summary(
                    self.prj, pipeline_name, project_level, self.counter
                )
                self.objs = _create_obj_summary(
                    self.prj, pipeline_name, project_level, self.counter
                )
        return self


def _create_stats_summary(project, pipeline_name, project_level, counter):
    """
    Create stats spreadsheet and columns to be considered in the report, save
    the spreadsheet to file

    :param looper.Project project: the project to be summarized
    :param str pipeline_name: name of the pipeline to tabulate results for
    :param bool project_level: whether the project-level pipeline resutlts
        should be tabulated
    :param looper.LooperCounter counter: a counter object
    """
    # Create stats_summary file
    columns = set()
    stats = []
    _LOGGER.info("Creating stats summary")
    if project_level:
        _LOGGER.info(
            counter.show(name=project.name, type="project", pipeline_name=pipeline_name)
        )
        reported_stats = {"project_name": project.name}
        results = fetch_pipeline_results(
            project=project,
            pipeline_name=pipeline_name,
            inclusion_fun=lambda x: x not in OBJECT_TYPES,
        )
        reported_stats.update(results)
        stats.append(reported_stats)
        columns |= set(reported_stats.keys())

    else:
        for sample in project.samples:
            sn = sample.sample_name
            _LOGGER.info(counter.show(sn, pipeline_name))
            reported_stats = {project.sample_table_index: sn}
            results = fetch_pipeline_results(
                project=project,
                pipeline_name=pipeline_name,
                sample_name=sn,
                inclusion_fun=lambda x: x not in OBJECT_TYPES,
            )
            reported_stats.update(results)
            stats.append(reported_stats)
            columns |= set(reported_stats.keys())

    tsv_outfile_path = get_file_for_project(project, pipeline_name, "stats_summary.tsv")
    tsv_outfile = open(tsv_outfile_path, "w")
    tsv_writer = csv.DictWriter(
        tsv_outfile, fieldnames=list(columns), delimiter="\t", extrasaction="ignore"
    )
    tsv_writer.writeheader()
    for row in stats:
        tsv_writer.writerow(row)
    tsv_outfile.close()
    _LOGGER.info(
        f"'{pipeline_name}' pipeline stats summary (n={len(stats)}):"
        f" {tsv_outfile_path}"
    )
    counter.reset()
    return stats


def _create_obj_summary(project, pipeline_name, project_level, counter):
    """
    Read sample specific objects files and save to a data frame

    :param looper.Project project: the project to be summarized
    :param str pipeline_name: name of the pipeline to tabulate results for
    :param looper.LooperCounter counter: a counter object
    :param bool project_level: whether the project-level pipeline resutlts
        should be tabulated
    """
    _LOGGER.info("Creating objects summary")
    reported_objects = {}
    if project_level:
        _LOGGER.info(
            counter.show(name=project.name, type="project", pipeline_name=pipeline_name)
        )
        res = fetch_pipeline_results(
            project=project,
            pipeline_name=pipeline_name,
            inclusion_fun=lambda x: x in OBJECT_TYPES,
        )
        # need to cast to a dict, since other mapping-like objects might
        # cause issues when writing to the collective yaml file below
        project_reported_objects = {k: dict(v) for k, v in res.items()}
        reported_objects[project.name] = project_reported_objects
    else:
        for sample in project.samples:
            sn = sample.sample_name
            _LOGGER.info(counter.show(sn, pipeline_name))
            res = fetch_pipeline_results(
                project=project,
                pipeline_name=pipeline_name,
                sample_name=sn,
                inclusion_fun=lambda x: x in OBJECT_TYPES,
            )
            # need to cast to a dict, since other mapping-like objects might
            # cause issues when writing to the collective yaml file below
            sample_reported_objects = {k: dict(v) for k, v in res.items()}
            reported_objects[sn] = sample_reported_objects
    objs_yaml_path = get_file_for_project(project, pipeline_name, "objs_summary.yaml")
    with open(objs_yaml_path, "w") as outfile:
        yaml.dump(reported_objects, outfile)
    _LOGGER.info(
        f"'{pipeline_name}' pipeline objects summary "
        f"(n={len(reported_objects.keys())}): {objs_yaml_path}"
    )
    counter.reset()
    return reported_objects


class ReportOld(Executor):
    """Combine project outputs into a browsable HTML report"""

    def __init__(self, prj):
        # call the inherited initialization
        super(ReportOld, self).__init__(prj)
        self.prj = prj

    def __call__(self, args):
        # initialize the report builder
        report_builder = HTMLReportBuilderOld(self.prj)

        # Do the stats and object summarization.
        table = TableOld(self.prj)()
        # run the report builder. a set of HTML pages is produced
        report_path = report_builder(table.objs, table.stats, uniqify(table.columns))

        _LOGGER.info("HTML Report (n=" + str(len(table.stats)) + "): " + report_path)


class TableOld(Executor):
    """Project/Sample statistics and table output generator"""

    def __init__(self, prj):
        # call the inherited initialization
        super(TableOld, self).__init__(prj)
        self.prj = prj

    def __call__(self):
        def _create_stats_summary_old(project, counter):
            """
            Create stats spreadsheet and columns to be considered in the report, save
            the spreadsheet to file
            :param looper.Project project: the project to be summarized
            :param looper.LooperCounter counter: a counter object
            """
            # Create stats_summary file
            columns = []
            stats = []
            project_samples = project.samples
            missing_files = []
            _LOGGER.info("Creating stats summary...")
            for sample in project_samples:
                _LOGGER.info(counter.show(sample.sample_name, sample.protocol))
                sample_output_folder = sample_folder(project, sample)
                # Grab the basic info from the annotation sheet for this sample.
                # This will correspond to a row in the output.
                sample_stats = sample.get_sheet_dict()
                columns.extend(sample_stats.keys())
                # Version 0.3 standardized all stats into a single file
                stats_file = os.path.join(sample_output_folder, "stats.tsv")
                if not os.path.isfile(stats_file):
                    missing_files.append(stats_file)
                    continue
                t = _pd.read_csv(
                    stats_file, sep="\t", header=None, names=["key", "value", "pl"]
                )
                t.drop_duplicates(subset=["key", "pl"], keep="last", inplace=True)
                t.loc[:, "plkey"] = t["pl"] + ":" + t["key"]
                dupes = t.duplicated(subset=["key"], keep=False)
                t.loc[dupes, "key"] = t.loc[dupes, "plkey"]
                sample_stats.update(t.set_index("key")["value"].to_dict())
                stats.append(sample_stats)
                columns.extend(t.key.tolist())
            if missing_files:
                _LOGGER.warning(
                    "Stats files missing for {} samples: {}".format(
                        len(missing_files), missing_files
                    )
                )
            tsv_outfile_path = get_file_for_project_old(project, "stats_summary.tsv")
            tsv_outfile = open(tsv_outfile_path, "w")
            tsv_writer = csv.DictWriter(
                tsv_outfile,
                fieldnames=uniqify(columns),
                delimiter="\t",
                extrasaction="ignore",
            )
            tsv_writer.writeheader()
            for row in stats:
                tsv_writer.writerow(row)
            tsv_outfile.close()
            _LOGGER.info(
                "Statistics summary (n=" + str(len(stats)) + "): " + tsv_outfile_path
            )
            counter.reset()
            return stats, uniqify(columns)

        def _create_obj_summary_old(project, counter):
            """
            Read sample specific objects files and save to a data frame
            :param looper.Project project: the project to be summarized
            :param looper.LooperCounter counter: a counter object
            :return pandas.DataFrame: objects spreadsheet
            """
            _LOGGER.info("Creating objects summary...")
            objs = _pd.DataFrame()
            # Create objects summary file
            missing_files = []
            for sample in project.samples:
                # Process any reported objects
                _LOGGER.info(counter.show(sample.sample_name, sample.protocol))
                sample_output_folder = sample_folder(project, sample)
                objs_file = os.path.join(sample_output_folder, "objects.tsv")
                if not os.path.isfile(objs_file):
                    missing_files.append(objs_file)
                    continue
                t = _pd.read_csv(
                    objs_file,
                    sep="\t",
                    header=None,
                    names=[
                        "key",
                        "filename",
                        "anchor_text",
                        "anchor_image",
                        "annotation",
                    ],
                )
                t["sample_name"] = sample.sample_name
                objs = objs.append(t, ignore_index=True)
            if missing_files:
                _LOGGER.warning(
                    "Object files missing for {} samples: {}".format(
                        len(missing_files), missing_files
                    )
                )
            # create the path to save the objects file in
            objs_file = get_file_for_project_old(project, "objs_summary.tsv")
            objs.to_csv(objs_file, sep="\t")
            _LOGGER.info(
                "Objects summary (n="
                + str(len(project.samples) - len(missing_files))
                + "): "
                + objs_file
            )
            return objs

        # pull together all the fits and stats from each sample into
        # project-combined spreadsheets.
        self.stats, self.columns = _create_stats_summary_old(self.prj, self.counter)
        self.objs = _create_obj_summary_old(self.prj, self.counter)
        return self


def _create_failure_message(reason, samples):
    """Explain lack of submission for a single reason, 1 or more samples."""
    return f"{Fore.LIGHTRED_EX + reason + Style.RESET_ALL}: {', '.join(samples)}"


def _remove_or_dry_run(paths, dry_run=False):
    """
    Remove file or directory or just inform what would be removed in
    case of dry run

    :param list|str paths: list of paths to files/dirs to be removed
    :param bool dry_run: logical indicating whether the files should remain
        untouched and massage printed
    """
    paths = paths if isinstance(paths, list) else [paths]
    for path in paths:
        if os.path.exists(path):
            if dry_run:
                _LOGGER.info("DRY RUN. I would have removed: " + path)
            else:
                _LOGGER.info("Removing: " + path)
                if os.path.isfile(path):
                    os.remove(path)
                else:
                    rmtree(path, ignore_errors=True)
        else:
            _LOGGER.info(path + " does not exist.")


def destroy_summary(prj, dry_run=False):
    """
    Delete the summary files if not in dry run mode
    """
    # TODO: update after get_file_for_project signature change
    _remove_or_dry_run(
        [
            get_file_for_project(prj, "summary.html"),
            get_file_for_project(prj, "stats_summary.tsv"),
            get_file_for_project(prj, "objs_summary.tsv"),
            get_file_for_project(prj, "reports"),
        ],
        dry_run,
    )


class LooperCounter(object):
    """
    Count samples as you loop through them, and create text for the
    subcommand logging status messages.

    :param int total: number of jobs to process
    """

    def __init__(self, total):
        self.count = 0
        self.total = total

    def show(self, name, type="sample", pipeline_name=None):
        """
        Display sample counts status for a particular protocol type.

        The counts are running vs. total for the protocol within the Project,
        and as a side-effect of the call, the running count is incremented.

        :param str name: name of the sample
        :param str type: the name of the level of entity being displayed,
            either project or sample
        :param str pipeline_name: name of the pipeline
        :return str: message suitable for logging a status update
        """
        self.count += 1
        return _submission_status_text(
            type=type,
            curr=self.count,
            total=self.total,
            name=name,
            pipeline_name=pipeline_name,
            color=Fore.CYAN,
        )

    def reset(self):
        self.count = 0

    def __str__(self):
        return "LooperCounter of size {}".format(self.total)


def _submission_status_text(
    curr, total, name, pipeline_name=None, type="sample", color=Fore.CYAN
):
    """Generate submission sample text for run or collate"""
    txt = color + f"## [{curr} of {total}] {type}: {name}"
    if pipeline_name:
        txt += f"; pipeline: {pipeline_name}"
    return txt + Style.RESET_ALL


def _proc_resources_spec(args):
    """
    Process CLI-sources compute setting specification. There are two sources
    of compute settings in the CLI alone:
        * YAML file (--settings argument)
        * itemized compute settings (--compute argument)

    The itemized compute specification is given priority

    :param argparse.Namespace: arguments namespace
    :return Mapping[str, str]: binding between resource setting name and value
    :raise ValueError: if interpretation of the given specification as encoding
        of key-value pairs fails
    """
    spec = getattr(args, "compute", None)
    try:
        settings_data = read_yaml_file(args.settings) or {}
    except yaml.YAMLError:
        _LOGGER.warning(
            "Settings file ({}) does not follow YAML format,"
            " disregarding".format(args.settings)
        )
        settings_data = {}
    if not spec:
        return settings_data
    pairs = [(kv, kv.split("=")) for kv in spec]
    bads = []
    for orig, pair in pairs:
        try:
            k, v = pair
        except ValueError:
            bads.append(orig)
        else:
            settings_data[k] = v
    if bads:
        raise ValueError(
            "Could not correctly parse itemized compute specification. "
            "Correct format: " + EXAMPLE_COMPUTE_SPEC_FMT
        )
    return settings_data


def main():
    """Primary workflow"""
    global _LOGGER
    import logmuse

    parser, aux_parser = build_parser()
    aux_parser.suppress_defaults()
    args, remaining_args = parser.parse_known_args()
    cli_use_errors = validate_post_parse(args)
    if cli_use_errors:
        parser.print_help(sys.stderr)
        parser.error(
            f"{len(cli_use_errors)} CLI use problem(s): {', '.join(cli_use_errors)}"
        )
    if args.command is None:
        parser.print_help(sys.stderr)
        sys.exit(1)
    if args.config_file is None:
        m = "No project config defined"
        try:
            setattr(args, "config_file", read_cfg_from_dotfile())
        except OSError:
            print(m + f" and dotfile does not exist: {dotfile_path()}")
            parser.print_help(sys.stderr)
            sys.exit(1)
        else:
            print(
                m + f", using: {read_cfg_from_dotfile()}. "
                f"Read from dotfile ({dotfile_path()})."
            )
    if args.command == "init":
        if args.piface == True:
            sys.exit(int(not init_generic_pipeline()))
        sys.exit(int(not init_dotfile(dotfile_path(), args.config_file, args.force)))
    args = enrich_args_via_cfg(args, aux_parser)

    from logmuse import init_logger

    _LOGGER = logmuse.logger_via_cli(args, make_root=True)

    _LOGGER.info("Looper version: {}\nCommand: {}".format(__version__, args.command))

    if len(remaining_args) > 0:
        _LOGGER.warning(
            "Unrecognized arguments: {}".format(
                " ".join([str(x) for x in remaining_args])
            )
        )

    divcfg = (
        select_divvy_config(filepath=args.divvy) if hasattr(args, "divvy") else None
    )

    # Initialize project
    try:
        p = Project(
            cfg=args.config_file,
            amendments=args.amend,
            divcfg_path=divcfg,
            runp=args.command == "runp",
            **{attr: getattr(args, attr) for attr in CLI_PROJ_ATTRS if attr in args},
        )
    except yaml.parser.ParserError as e:
        _LOGGER.error("Project config parse failed -- {}".format(e))
        sys.exit(1)
    selected_compute_pkg = p.selected_compute_package or DEFAULT_COMPUTE_RESOURCES_NAME
    if p.dcc is not None and not p.dcc.activate_package(selected_compute_pkg):
        _LOGGER.info(
            "Failed to activate '{}' computing package. "
            "Using the default one".format(selected_compute_pkg)
        )

    with ProjectContext(
        prj=p,
        selector_attribute=args.sel_attr,
        selector_include=args.sel_incl,
        selector_exclude=args.sel_excl,
    ) as prj:
        if args.command in ["run", "rerun"]:
            run = Runner(prj)
            try:
                compute_kwargs = _proc_resources_spec(args)
                run(args, rerun=(args.command == "rerun"), **compute_kwargs)
            except SampleFailedException:
                sys.exit(1)
            except IOError:
                _LOGGER.error(
                    "{} pipeline_interfaces: '{}'".format(
                        prj.__class__.__name__, prj.pipeline_interface_sources
                    )
                )
                raise

        if args.command == "runp":
            compute_kwargs = _proc_resources_spec(args)
            collate = Collator(prj)
            collate(args, **compute_kwargs)

        if args.command == "destroy":
            return Destroyer(prj)(args)

        # pipestat support introduces breaking changes and pipelines run
        # with no pipestat reporting would not be compatible with
        # commands: table, report and check. Therefore we plan maintain
        # the old implementations for a couple of releases.
        if hasattr(args, "project"):
            use_pipestat = (
                prj.pipestat_configured_project
                if args.project
                else prj.pipestat_configured
            )
        if args.command == "table":
            if use_pipestat:
                Tabulator(prj)(args)
            else:
                TableOld(prj)()

        if args.command == "report":
            if use_pipestat:
                Reporter(prj)(args)
            else:
                ReportOld(prj)(args)

        if args.command == "check":
            if use_pipestat:
                Checker(prj)(args)
            else:
                CheckerOld(prj)(flags=args.flags)

        if args.command == "clean":
            return Cleaner(prj)(args)

        if args.command == "inspect":
            inspect_project(p, args.sample_names, args.attr_limit)
            from warnings import warn

            warn(
                "The inspect feature has moved to eido and will be removed in the future release of looper. "
                "Use `eido inspect` from now on.",
            )<|MERGE_RESOLUTION|>--- conflicted
+++ resolved
@@ -49,10 +49,7 @@
     MisconfigurationException,
     SampleFailedException,
 )
-<<<<<<< HEAD
-=======
-
->>>>>>> f7bf4404
+
 from .html_reports import HTMLReportBuilderOld
 from .html_reports_pipestat import HTMLReportBuilder, fetch_pipeline_results
 from .html_reports_project_pipestat import HTMLReportBuilderProject
