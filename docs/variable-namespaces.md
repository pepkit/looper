# Looper variable namespaces

## Populating the templates

Loper creates job scripts using [concentric templates](concentric-templates.md) consisting of a *command template* and a *submission template*. This layered design allows us to decouple the computing environment from the pipeline, which improves portability. The task of running jobs can be thought of as simply populating the templates with variables. To do this, Looper pools variables from several sources: 

1. the command line, where the user provides any on-the-fly variables for a particular run.
2. the PEP, which provides information on the project and samples.
3. the pipeline interface, which provides information on the pipeline to run.
4. the divvy config file, which provides information on the computing environment.

Variables from these sources are used to populate the templates to construct the commands to run. To keep things organized, looper groups the variables into namespaces. These namespaces are used first to populate the command template, which produces a built command. This command is then treated as a variable in itself, which is pooled with the other variables to populate the submission template. Looper provides 6 variable namespaces for populating the templates:

## 1. project
The `project` namespace contains all PEP config attributes. For example, if you have a config file like this:

```
pep_version: 2.0.0
my_variable: 123
```

Then `project.my_variable` would have value `123`. You can use the project namespace to refer to any information in the project. You can use `project.looper` to refer to any attributes in the `looper` section of the PEP.

## 2. sample or samples

For sample-level pipelines, the `sample` namespace contains all PEP post-processing sample attributes for the given sample. For project-level pipelines, looper constructs a single job for an entire project, so there is no `sample` namespace; instead, there is a `samples` (plural) namespace, which is a list of all the samples in the project. This can be useful if you need to iterate through all the samples in your command template.

## 3. pipeline

Everything under `pipeline` in the pipeline interface for this pipeline. This simply provides a convenient way to annotate pipeline-level variables for use in templates.

## 4. looper

The `looper` namespace consists of automatic variables created by looper:

**paths:**

- `output_dir` -- parent output directory provided in `project.looper.output_dir` in the project configuration file
- `results_subdir` -- the path to the results directory. It is a sub directory of `output_dir` called `project.looper.results_subdir` or "results_pipeline" by default
<<<<<<< HEAD
- `sample_output_folder` -- A sample-specific output folder (`results_subdir`/`sample.sample_name`)
=======
- `sample_output_folder` -- a sample-specific output folder (`results_subdir`/`sample.sample_name`)
>>>>>>> e991f725

**others:**

- `total_input_size` -- the sum of file sizes for all files marked as input files in the input schema
- `pipeline_config` -- renamed from `config` to disambiguate with new `pep_config` ? Not sure what this is
- `pep_config` -- path to the project configuration file used for this looper run
- `log_file` -- an automatically created log file path, to be stored in the looper submission subdirectory
- `command` -- the result of populating the command template
- `job_name` -- job name made by concatenating the pipeline identifier and unique sample name

The `looper.command` value is what enables the two-layer template system, whereby the output of the command template is used as input to the submission template.

## 5. compute

The `compute` namespace consists of a group of variables relevant for computing resources. The `compute` namespace has a unique behavior: it aggregates variables from several sources in a priority order, overriding values with more specific ones as priority increases. The list of variable sources in priority order is:

1. Looper CLI (`--compute` or `--settings` for on-the-fly settings)
2. PEP config, `project.looper.compute` section
3. Pipeline interface, `pipeline.compute` section
4. Activated divvy compute package (`--package` CLI argument)

So, the compute namespace is first populated with any variables from the selected divvy compute package. It then updates this with settings given in the `compute` section of the pipeline interface. It then updates from the PEP `project.looper.compute`, and then finally anything passed to `--compute` on the looper CLI. This provides a way to modulate looper behavior at the level of a computing environment, a pipeline, a project, or a run, in that order.


## Mapping variables to submission templates using divvy adapters

One remaining issue is how to map variables from the looper variable namespaces onto the variables used in divvy templates. Divvy is decoupled from looper, and its templates are completely customizable, so they do not necessarily understand how to connect to looper variables into divvy templates. The default divvy templates use variables like `{CODE}`, `{JOBNAME}`, and `{LOGFILE}`, among others. A user may customize rename these or add custom variables names in divvy templates. How do we map the looper variables onto these arbitrary divvy template variables? Through divvy adapters.

These variables are linked to looper namespaces via *divvy adapters*. Here are the default divvy adapters:

```
adapters:
  CODE: looper.command
  JOBNAME: looper.job_name
  CORES: compute.cores
  LOGFILE: looper.log_file
  TIME: compute.time
  MEM: compute.mem
  DOCKER_ARGS: compute.docker_args
  DOCKER_IMAGE: compute.docker_image
  SINGULARITY_IMAGE: compute.singularity_image
  SINGULARITY_ARGS: compute.singularity_args
```

The divvy adapters is a section in the divvy configuration file that links the divvy template variable (left side) to any other arbitrary variable names (right side). This example, we've populated the adapters with links to the namespaced input variables provided by looper (right side). You can adjust this section in your configuration file to map any variables into your submission template.

## Best practices on storing compute variables

Since compute variables can be stored in several places, it can be confusing to know where you should put things. Here are some guidelines:

### Partition or queue name

Because the partition or queue name is relative to your environment, we don't usually specify this in the `resources` section, but rather, in the `pepenv` config. 

### DIVCFG config file

Variables that describes settings of a **compute environment** should go in the `DIVCFG` file. Any attributes in the activated compute package will be available to populate template variables. For example, the `partition` attribute is specified in many of our default `DIVCFG` files; that attribute is used to populate a template `{PARTITION}` variable. This is what enables pipelines to work in any compute environment, since we have no control over what your partitions are named. You can also use this to change SLURM queues on-the-fly.

### Pipeline interface

Variables that are **specific to a pipeline** can be defined in the `pipeline interface` file,  `compute` section.As an example of a variable pulled from the `compute` section, we defined in our `pipeline_interface.yaml` a variable pointing to the singularity or docker image that can be used to run the pipeline, like this:

```
compute:
  singularity_image: /absolute/path/to/images/image
```

Now, this variable will be available for use in a template as `{SINGULARITY_IMAGE}`. This makes sense to put in the pipeline interface because it is specific to this pipeline. This path should probably be absolute, because a relative path will be interpreted as relative to the working directory where your job is executed (*not* relative to the pipeline interface). This section is also useful for adjusting the amount of resources we need to request from a resource manager like SLURM. For example: `{MEM}`, `{CORES}`, and `{TIME}` are all defined frequently in this section, and they vary for different input file sizes.

### Project config

Finally, project-level variables can also be populated from the `compute` section of a project config file. This would enable you to make project-specific compute changes (such as billing a particular project to a particular SLURM resource account).


<|MERGE_RESOLUTION|>--- conflicted
+++ resolved
@@ -37,11 +37,7 @@
 
 - `output_dir` -- parent output directory provided in `project.looper.output_dir` in the project configuration file
 - `results_subdir` -- the path to the results directory. It is a sub directory of `output_dir` called `project.looper.results_subdir` or "results_pipeline" by default
-<<<<<<< HEAD
-- `sample_output_folder` -- A sample-specific output folder (`results_subdir`/`sample.sample_name`)
-=======
 - `sample_output_folder` -- a sample-specific output folder (`results_subdir`/`sample.sample_name`)
->>>>>>> e991f725
 
 **others:**
 
