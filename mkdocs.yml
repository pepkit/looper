site_name: Looper
site_logo: img/looper_logo_dark.svg
site_url: http://looper.databio.org/
repo_url: http://github.com/pepkit/looper
pypi_name: loopercli

nav:
  - Getting Started:
      - Introduction: README.md
      - Features at-a-glance: features.md
      - Hello world: hello-world.md
      - Hello world PEPhub: hello-world-pephub.md
  - How-to guides:
      - Defining a project: defining-a-project.md
      - Running a pipeline: running-a-pipeline.md
      - Initializing a repository: initialize.md
      - Using pipestat: pipestat.md
      - Parameterizing pipelines: parameterizing-pipelines.md
      - Running on a cluster: running-on-a-cluster.md
      - Grouping many jobs into one: grouping-jobs.md
      - Running jobs in containers: containers.md
      - Handling multiple input files: how-to-merge-inputs.md
      - Running multiple pipelines: multiple-pipelines.md
      - Writing a pipeline interface: writing-a-pipeline-interface.md
<<<<<<< HEAD
      - Create looper config file: how_to_define_looper_config.md
=======
  - Using divvy:
      - Getting Started:
            - Introduction: README_divvy.md
            - Install and configure: install_divvy.md
      - How-to Guides:
            - "Tutorial: divvy in python": tutorial_divvy.md
            - "Tutorial: divvy on the command line": cli_divvy.md
            - Configuring divvy: configuration_divvy.md
            - Configuring containers: containers_divvy.md
            - Configuring connection with client software: adapters_divvy.md
      - Reference:
            - Default packages: default_packages_divvy.md
            - API: autodoc_build/divvy.md
            - DIVCFG examples: http://github.com/pepkit/divcfg
>>>>>>> 517f3357
  - Reference:
      - Pipeline interface specification: pipeline-interface-specification.md
      - Pipeline tiers: pipeline-tiers.md
      - Concentric templates: concentric-templates.md
      - Pre-submission hooks system: pre-submission-hooks.md
      - Looper variable namespaces: variable-namespaces.md
      - Usage: usage.md
      - Configuration files: config-files.md
      - API: autodoc_build/looper.md
      - FAQ: faq.md
      - Support: support.md
      - Contributing: contributing.md
      - Changelog: changelog.md

theme: databio

plugins:
  - databio:
      autodoc_build: "docs/autodoc_build"
      jupyter_source: "docs_jupyter"
      jupyter_build: "docs_jupyter/build"
      autodoc_package: "looper", "divvy"
      no_top_level: true
  - search<|MERGE_RESOLUTION|>--- conflicted
+++ resolved
@@ -22,9 +22,7 @@
       - Handling multiple input files: how-to-merge-inputs.md
       - Running multiple pipelines: multiple-pipelines.md
       - Writing a pipeline interface: writing-a-pipeline-interface.md
-<<<<<<< HEAD
       - Create looper config file: how_to_define_looper_config.md
-=======
   - Using divvy:
       - Getting Started:
             - Introduction: README_divvy.md
@@ -39,7 +37,6 @@
             - Default packages: default_packages_divvy.md
             - API: autodoc_build/divvy.md
             - DIVCFG examples: http://github.com/pepkit/divcfg
->>>>>>> 517f3357
   - Reference:
       - Pipeline interface specification: pipeline-interface-specification.md
       - Pipeline tiers: pipeline-tiers.md
