#!/usr/bin/env python
"""
Looper: a pipeline submission engine. https://github.com/pepkit/looper
"""

import abc
from collections import defaultdict
import glob
import logging
import os
import subprocess
import sys

# Need specific sequence of actions for colorama imports?
from colorama import init
init()
from colorama import Fore, Style
import pandas as _pd

from . import \
    setup_looper_logger, FLAGS, GENERIC_PROTOCOL_KEY, \
    LOGGING_LEVEL, __version__, build_parser, _LEVEL_BY_VERBOSITY
from .exceptions import JobSubmissionException
from .project import Project
from .submission_manager import SubmissionConductor
from .utils import fetch_flag_files, sample_folder

from .html_reports import HTMLReportBuilder

from peppy import ProjectContext, SAMPLE_EXECUTION_TOGGLE


SUBMISSION_FAILURE_MESSAGE = "Cluster resource failure"


_FAIL_DISPLAY_PROPORTION_THRESHOLD = 0.5
_MAX_FAIL_SAMPLE_DISPLAY = 20
_LOGGER = logging.getLogger()


class Executor(object):
    """ Base class that ensures the program's Sample counter starts.

    Looper is made up of a series of child classes that each extend the base
    Executor class. Each child class does a particular task (such as run the
    project, summarize the project, destroy the project, etc). The parent
    Executor class simply holds the code that is common to all child classes,
    such as counting samples as the class does its thing."""

    __metaclass__ = abc.ABCMeta

    def __init__(self, prj):
        """
        The Project defines the instance; establish an iteration counter.

        :param Project prj: Project with which to work/operate on
        """
        super(Executor, self).__init__()
        self.prj = prj
        self.counter = LooperCounter(len(prj.samples))

    @abc.abstractmethod
    def __call__(self, *args, **kwargs):
        """ Do the work of the subcommand/program. """
        pass


class Checker(Executor):

    def __call__(self, flags=None, all_folders=False, max_file_count=30):
        """
        Check Project status, based on flag files.

        :param Iterable[str] | str flags: Names of flags to check, optional;
            if unspecified, all known flags will be checked.
        :param bool all_folders: Whether to check flags in all folders, not
            just those for samples in the config file from which the Project
            was created.
        :param int max_file_count: Maximum number of filepaths to display for a
            given flag.
        """

        # Handle single or multiple flags, and alphabetize.
        flags = sorted([flags] if isinstance(flags, str)
                       else list(flags or FLAGS))
        flag_text = ", ".join(flags)

        # Collect the files by flag and sort by flag name.
        if all_folders:
            _LOGGER.info("Checking project folders for flags: %s", flag_text)
            files_by_flag = fetch_flag_files(
                results_folder=self.prj.metadata.results_subdir, flags=flags)
        else:
            _LOGGER.info("Checking project samples for flags: %s", flag_text)
            files_by_flag = fetch_flag_files(prj=self.prj, flags=flags)

        # For each flag, output occurrence count.
        for flag in flags:
            _LOGGER.info("%s: %d", flag.upper(), len(files_by_flag[flag]))

        # For each flag, output filepath(s) if not overly verbose.
        for flag in flags:
            try:
                files = files_by_flag[flag]
            except:
                # No files for flag.
                continue
            # If checking on a specific flag, do not limit the number of
            # reported filepaths, but do not report empty file lists
            if len(flags) == 1 and len(files) > 0:
                _LOGGER.info("%s (%d):\n%s", flag.upper(),
                             len(files), "\n".join(files))
            # Regardless of whether 0-count flags are previously reported,
            # don't report an empty file list for a flag that's absent.
            # If the flag-to-files mapping is defaultdict, absent flag (key)
            # will fetch an empty collection, so check for length of 0.
            if 0 < len(files) <= max_file_count:
                _LOGGER.info("%s (%d):\n%s", flag.upper(),
                             len(files), "\n".join(files))


class Cleaner(Executor):
    """ Remove all intermediate files (defined by pypiper clean scripts). """

    def __call__(self, args, preview_flag=True):
        """
        Execute the file cleaning process.

        :param argparse.Namespace args: command-line options and arguments
        :param bool preview_flag: whether to halt before actually removing files
        """
        _LOGGER.info("Files to clean:")

        for sample in self.prj.samples:
            _LOGGER.info(self.counter.show(sample.sample_name, sample.protocol))
            sample_output_folder = sample_folder(self.prj, sample)
            cleanup_files = glob.glob(os.path.join(sample_output_folder,
                                                   "*_cleanup.sh"))
            if preview_flag:
                # Preview: Don't actually clean, just show what will be cleaned.
                _LOGGER.info("Files to clean: %s", ", ".join(cleanup_files))
            else:
                for f in cleanup_files:
                    _LOGGER.info(f)
                    subprocess.call(["sh", f])

        if not preview_flag:
            _LOGGER.info("Clean complete.")
            return 0

        if args.dry_run:
            _LOGGER.info("Dry run. No files cleaned.")
            return 0

        if not query_yes_no("Are you sure you want to permanently delete all "
                            "intermediate pipeline results for this project?"):
            _LOGGER.info("Clean action aborted by user.")
            return 1

        self.counter.reset()

        return self(args, preview_flag=False)


class Destroyer(Executor):
    """ Destroyer of files and folders associated with Project's Samples """

    def __call__(self, args, preview_flag=True):
        """
        Completely remove all output produced by any pipelines.

        :param argparse.Namespace args: command-line options and arguments
        :param bool preview_flag: whether to halt before actually removing files
        """

        _LOGGER.info("Results to destroy:")

        for sample in self.prj.samples:
            _LOGGER.info(
                self.counter.show(sample.sample_name, sample.protocol))
            sample_output_folder = sample_folder(self.prj, sample)
            if preview_flag:
                # Preview: Don't actually delete, just show files.
                _LOGGER.info(str(sample_output_folder))
            else:
                destroy_sample_results(sample_output_folder, args)

        if not preview_flag:
            _LOGGER.info("Destroy complete.")
            return 0

        if args.dry_run:
            _LOGGER.info("Dry run. No files destroyed.")
            return 0

        if not args.force_yes and not query_yes_no(
            "Are you sure you want to permanently delete all pipeline results "
            "for this project?"):
            _LOGGER.info("Destroy action aborted by user.")
            return 1

        self.counter.reset()

        # Finally, run the true destroy:
        return self(args, preview_flag=False)


class Runner(Executor):
    """ The true submitter of pipelines """

    def __call__(self, args, remaining_args):
        """
        Do the Sample submission.

        :param argparse.Namespace args: parsed command-line options and
            arguments, recognized by looper
        :param list remaining_args: command-line options and arguments not
            recognized by looper, germane to samples/pipelines
        """

        if args.compute:
            self.prj.set_compute(args.compute)

        if not self.prj.interfaces_by_protocol:
            pipe_locs = getattr(self.prj.metadata, "pipeline_interfaces", [])
            # TODO: should these cases be handled as equally exceptional?
            # That is, should they either both raise errors, or both log errors?
            if len(pipe_locs) == 0:
                raise AttributeError(
                    "Looper requires at least one pointer to pipeline(s), set "
                    "with the pipeline_interfaces key in the metadata section "
                    "of a project config file")
            else:
                _LOGGER.error("No protocols; does the project point to at "
                              "least one pipelines location that exists? {}".
                              format(", ".format(pipe_locs)))
                return

        protocols = {s.protocol for s in self.prj.samples
                     if hasattr(s, "protocol")}
        failures = defaultdict(list)  # Collect problems by sample.
        processed_samples = set()  # Enforce one-time processing.

        _LOGGER.info("Finding pipelines for protocol(s): {}".
                     format(", ".join(self.prj.protocols)))

        # Job submissions are managed on a per-pipeline basis so that
        # individual commands (samples) may be lumped into a single job.
        submission_conductors = {}
        pipe_keys_by_protocol = defaultdict(list)
        mapped_protos = set()
        for proto in protocols | {GENERIC_PROTOCOL_KEY}:
            _LOGGER.debug("Determining sample type, script, and flags for "
                          "pipeline(s) associated with protocol: %s", proto)
            submission_bundles = self.prj.build_submission_bundles(proto)
            if not submission_bundles:
                if proto != GENERIC_PROTOCOL_KEY:
                    _LOGGER.warning("No mapping for protocol: '%s'", proto)
                continue
            mapped_protos.add(proto)
            for pl_iface, sample_subtype, pl_key, script_with_flags in \
                    submission_bundles:
                _LOGGER.debug("%s: %s", pl_key, sample_subtype.__name__)
                conductor = SubmissionConductor(
                        pl_key, pl_iface, script_with_flags, self.prj,
                        args.dry_run, args.time_delay, sample_subtype,
                        remaining_args, args.ignore_flags,
                        self.prj.compute,
                        max_cmds=args.lumpn, max_size=args.lump)
                submission_conductors[pl_key] = conductor
                pipe_keys_by_protocol[proto].append(pl_key)

        # Determine number of samples eligible for processing.
        num_samples = len(self.prj.samples)
        if args.limit is None:
            upper_sample_bound = num_samples
        elif args.limit < 0:
            raise ValueError(
                "Invalid number of samples to run: {}".format(args.limit))
        else:
            upper_sample_bound = min(args.limit, num_samples)
        _LOGGER.debug("Limiting to %d of %d samples",
                      upper_sample_bound, num_samples)

        num_commands_possible = 0
        failed_submission_scripts = []

        for sample in self.prj.samples[:upper_sample_bound]:
            # First, step through the samples and determine whether any
            # should be skipped entirely, based on sample attributes alone
            # and independent of anything about any of its pipelines.

            # Start by displaying the sample index and a fresh collection
            # of sample-skipping reasons.
            _LOGGER.info(self.counter.show(
                    sample.sample_name, sample.protocol))
            skip_reasons = []

            # Don't submit samples with duplicate names unless suppressed.
            if sample.sample_name in processed_samples:
                if args.allow_duplicate_names:
                    _LOGGER.warning("Duplicate name detected, but submitting anyway")
                else:
                    skip_reasons.append("Duplicate sample name")

            # Check if sample should be run.
            if sample.is_dormant():
                skip_reasons.append(
                        "Inactive status (via '{}' column/attribute)".
                        format(SAMPLE_EXECUTION_TOGGLE))

            # Get the base protocol-to-pipeline mappings.
            try:
                protocol = sample.protocol
            except AttributeError:
                skip_reasons.append("Sample has no protocol")
            else:
                if protocol not in mapped_protos and \
                        GENERIC_PROTOCOL_KEY not in mapped_protos:
                    skip_reasons.append("No pipeline for protocol")

            if skip_reasons:
                _LOGGER.warning(
                    "> Not submitted: {}".format(", ".join(skip_reasons)))
                failures[sample.name] = skip_reasons
                continue

            # Processing preconditions have been met.
            # Add this sample to the processed collection.
            processed_samples.add(sample.sample_name)

            # At this point, we have a generic Sample; write that to disk
            # for reuse in case of many jobs (pipelines) using base Sample.
            # Do a single overwrite here, then any subsequent Sample can be sure
            # that the file is fresh, with respect to this run of looper.
            sample.to_yaml(subs_folder_path=self.prj.metadata.submission_subdir)

            pipe_keys = pipe_keys_by_protocol.get(sample.protocol) \
                or pipe_keys_by_protocol.get(GENERIC_PROTOCOL_KEY)
            _LOGGER.debug("Considering %d pipeline(s)", len(pipe_keys))

            pl_fails = []
            for pl_key in pipe_keys:
                num_commands_possible += 1
                # TODO: of interest to track failures by pipeline?
                conductor = submission_conductors[pl_key]
                # TODO: check return value from add() to determine whether
                # TODO (cont.) to grow the failures list.
                try:
                    curr_pl_fails = conductor.add_sample(sample)
                except JobSubmissionException as e:
                    failed_submission_scripts.append(e.script)
                else:
                    pl_fails.extend(curr_pl_fails)
            if pl_fails:
                failures[sample.name].extend(pl_fails)

        job_sub_total = 0
        cmd_sub_total = 0
        for conductor in submission_conductors.values():
            conductor.submit(force=True)
            job_sub_total += conductor.num_job_submissions
            cmd_sub_total += conductor.num_cmd_submissions

        # Report what went down.
        max_samples = min(len(self.prj.samples), args.limit or float("inf"))
        _LOGGER.info("\nLooper finished")
        _LOGGER.info("Samples valid for job generation: %d of %d",
                     len(processed_samples), max_samples)
        _LOGGER.info("Successful samples: %d of %d",
                     max_samples - len(failures), max_samples)
        _LOGGER.info("Commands submitted: %d of %d",
                     cmd_sub_total, num_commands_possible)
        _LOGGER.info("Jobs submitted: %d", job_sub_total)
        if args.dry_run:
            _LOGGER.info("Dry run. No jobs were actually submitted.")

        # Restructure sample/failure data for display.
        samples_by_reason = defaultdict(set)
        # Collect names of failed sample(s) by failure reason.
        for sample, failures in failures.items():
            for f in failures:
                samples_by_reason[f].add(sample)
        # Collect samples by pipeline with submission failure.
        failed_samples_by_pipeline = defaultdict(set)
        for pl_key, conductor in submission_conductors.items():
            # Don't add failure key if there are no samples that failed for
            # that reason.
            if conductor.failed_samples:
                fails = set(conductor.failed_samples)
                samples_by_reason[SUBMISSION_FAILURE_MESSAGE] |= fails
                failed_samples_by_pipeline[pl_key] |= fails

        failed_sub_samples = samples_by_reason.get(SUBMISSION_FAILURE_MESSAGE)
        if failed_sub_samples:
            _LOGGER.info("\n{} samples with at least one failed job submission: {}".
                         format(len(failed_sub_samples),
                                ", ".join(failed_sub_samples)))

        # If failure keys are only added when there's at least one sample that
        # failed for that reason, we can display information conditionally,
        # depending on whether there's actually failure(s).
        if samples_by_reason:
            _LOGGER.info("\n{} unique reasons for submission failure: {}".format(
                len(samples_by_reason), ", ".join(samples_by_reason.keys())))
            full_fail_msgs = [create_failure_message(reason, samples)
                              for reason, samples in samples_by_reason.items()]
            _LOGGER.info("\nSummary of failures:\n{}".
                         format("\n".join(full_fail_msgs)))

        """
        if failed_submission_scripts:
            _LOGGER.info(
                    Fore.LIGHTRED_EX +
                    "\n{} scripts with failed submission: ".
                    format(len(failed_submission_scripts)) + Style.RESET_ALL +
                    ", ".join(failed_submission_scripts))
        """


class Summarizer(Executor):
    """ Project/Sample output summarizer """

    def __call__(self):
        """ Do the summarization. """
        import csv

        columns = []
        stats = []
        objs = _pd.DataFrame()
        
        # First, the generic summarize will pull together all the fits
        # and stats from each sample into project-combined spreadsheets.
        # Create stats_summary file
        for sample in self.prj.samples:
            _LOGGER.info(self.counter.show(sample.sample_name,
                                           sample.protocol))
            sample_output_folder = sample_folder(self.prj, sample)

            # Grab the basic info from the annotation sheet for this sample.
            # This will correspond to a row in the output.
            sample_stats = sample.get_sheet_dict()
            columns.extend(sample_stats.keys())
            # Version 0.3 standardized all stats into a single file
            stats_file = os.path.join(sample_output_folder, "stats.tsv")
            if os.path.isfile(stats_file):
                _LOGGER.info("Using stats file: '%s'", stats_file)
            else:
                _LOGGER.warning("No stats file '%s'", stats_file)
                continue

            t = _pd.read_table(
                stats_file, header=None, names=['key', 'value', 'pl'])
            t.drop_duplicates(subset=['key', 'pl'], keep='last', inplace=True)
            # t.duplicated(subset= ['key'], keep = False)
            t.loc[:, 'plkey'] = t['pl'] + ":" + t['key']
            dupes = t.duplicated(subset=['key'], keep=False)
            t.loc[dupes, 'key'] = t.loc[dupes, 'plkey']
            sample_stats.update(t.set_index('key')['value'].to_dict())
            stats.append(sample_stats)
            columns.extend(t.key.tolist())

        self.counter.reset()

        # Create objects summary file
        for sample in self.prj.samples:
            # Process any reported objects
            _LOGGER.info(self.counter.show(sample.sample_name, sample.protocol))
            sample_output_folder = sample_folder(self.prj, sample)
            objs_file = os.path.join(sample_output_folder, "objects.tsv")
            if os.path.isfile(objs_file):
                _LOGGER.info("Using objects file: '%s'", objs_file)
            else:
                _LOGGER.warning("No objects file '%s'", objs_file)
                continue
            t = _pd.read_table(objs_file, header=None,
                               names=['key', 'filename', 'anchor_text',
                                      'anchor_image', 'annotation'])
            t['sample_name'] = sample.name
            objs = objs.append(t, ignore_index=True)
        
        tsv_outfile_path = os.path.join(self.prj.metadata.output_dir, self.prj.name)
        if hasattr(self.prj, "subproject") and self.prj.subproject:
            tsv_outfile_path += '_' + self.prj.subproject
        tsv_outfile_path += '_stats_summary.tsv'
        tsv_outfile = open(tsv_outfile_path, 'w')
        tsv_writer = csv.DictWriter(tsv_outfile, fieldnames=uniqify(columns),
                                    delimiter='\t', extrasaction='ignore')     
        tsv_writer.writeheader()
        for row in stats:
            tsv_writer.writerow(row)
        tsv_outfile.close()

        _LOGGER.info(
            "Summary (n=" + str(len(stats)) + "): " + tsv_outfile_path)

        # Next, looper can run custom summarizers, if they exist.
        all_protocols = [sample.protocol for sample in self.prj.samples]

        _LOGGER.debug("Protocols: " + str(all_protocols))
        _LOGGER.debug(self.prj.interfaces_by_protocol)
        for protocol in set(all_protocols):
            try:
                ifaces = self.prj.interfaces_by_protocol[protocol]
            except KeyError:
                _LOGGER.warning("No interface for protocol '{}', skipping summary".
                             format(protocol))
                continue
            for iface in ifaces:
                _LOGGER.debug(iface)
                pl = iface.fetch_pipelines(protocol)
                summarizers = iface.get_attribute(pl, "summarizers")
                if summarizers is not None:
                    for summarizer in set(summarizers):
                        summarizer_abspath = os.path.join(
                            os.path.dirname(iface.pipe_iface_file), summarizer)
                        _LOGGER.debug([summarizer_abspath, self.prj.config_file])
                        try:
                            subprocess.call([summarizer_abspath, self.prj.config_file])
                        except OSError:
                            _LOGGER.warning("Summarizer was unable to run: " + str(summarizer))

        # Produce HTML report
        report_builder = HTMLReportBuilder(self.prj)
        report_path = report_builder(objs, stats, uniqify(columns))
        _LOGGER.info(
                "HTML Report (n=" + str(len(stats)) + "): " + report_path)


def aggregate_exec_skip_reasons(skip_reasons_sample_pairs):
    """
    Collect the reasons for skipping submission/execution of each sample

    :param Iterable[(Iterable[str], str)] skip_reasons_sample_pairs: pairs of
        collection of reasons for which a sample was skipped for submission,
        and the name of the sample itself
    :return Mapping[str, Iterable[str]]: mapping from explanation to
        collection of names of samples to which it pertains
    """
    samples_by_skip_reason = defaultdict(list)
    for skip_reasons, sample in skip_reasons_sample_pairs:
        for reason in set(skip_reasons):
            samples_by_skip_reason[reason].append(sample)
    return samples_by_skip_reason


def create_failure_message(reason, samples):
    """ Explain lack of submission for a single reason, 1 or more samples. """
    color = Fore.LIGHTRED_EX
    reason_text = color + reason + Style.RESET_ALL
    samples_text = ", ".join(samples)
    return "{}: {}".format(reason_text, samples_text)


def query_yes_no(question, default="no"):
    """
    Ask a yes/no question via raw_input() and return their answer.

    "question" is a string that is presented to the user.
    "default" is the presumed answer if the user just hits <Enter>.
        It must be "yes" (the default), "no" or None (meaning
        an answer is required of the user).

    The "answer" return value is True for "yes" or False for "no".
    """
    valid = {
        "yes": True, "y": True, "ye": True,
        "no": False, "n": False}
    if default is None:
        prompt = " [y/n] "
    elif default == "yes":
        prompt = " [Y/n] "
    elif default == "no":
        prompt = " [y/N] "
    else:
        raise ValueError("invalid default answer: '%s'" % default)

    while True:
        sys.stdout.write(question + prompt)
        choice = raw_input().lower()
        if default is not None and choice == '':
            return valid[default]
        elif choice in valid:
            return valid[choice]
        else:
            sys.stdout.write(
                "Please respond with 'yes' or 'no' "
                "(or 'y' or 'n').\n")


def destroy_sample_results(result_outfolder, args):
    """
    This function will delete all results for this sample
    """
    import shutil

    if os.path.exists(result_outfolder):
        if args.dry_run:
            _LOGGER.info("DRY RUN. I would have removed: " + result_outfolder)
        else:
            _LOGGER.info("Removing: " + result_outfolder)
            shutil.rmtree(result_outfolder)
    else:
        _LOGGER.info(result_outfolder + " does not exist.")


def uniqify(seq):
    """
    Fast way to uniqify while preserving input order.
    """
    # http://stackoverflow.com/questions/480214/
    seen = set()
    seen_add = seen.add
    return [x for x in seq if not (x in seen or seen_add(x))]


class LooperCounter(object):
    """
    Count samples as you loop through them, and create text for the
    subcommand logging status messages.

    :param total: number of jobs to process
    :type total: int

    """

    def __init__(self, total):
        self.count = 0
        self.total = total

    def show(self, name, protocol):
        """
        Display sample counts status for a particular protocol type.

        The counts are running vs. total for the protocol within the Project,
        and as a side-effect of the call, the running count is incremented.

        :param str name: name of the sample
        :param str protocol: name of the protocol
        :return str: message suitable for logging a status update
        """
        self.count += 1
        return _submission_status_text(
            curr=self.count, total=self.total, sample_name=name,
            sample_protocol=protocol, color=Fore.CYAN)

    def reset(self):
        self.count = 0

    def __str__(self):
        return "LooperCounter of size {}".format(self.total)


def _submission_status_text(curr, total, sample_name, sample_protocol, color):
    return color + \
           "## [{n} of {N}] {sample} ({protocol})".format(
               n=curr, N=total, sample=sample_name, protocol=sample_protocol) + \
           Style.RESET_ALL


def main():
    """ Primary workflow """
    
    parser = build_parser()
    args, remaining_args = parser.parse_known_args()

    # Set the logging level.
    if args.dbg:
        # Debug mode takes precedence and will listen for all messages.
        level = args.logging_level or logging.DEBUG
    elif args.verbosity is not None:
        # Verbosity-framed specification trumps logging_level.
        level = _LEVEL_BY_VERBOSITY[args.verbosity]
    else:
        # Normally, we're not in debug mode, and there's not verbosity.
        level = LOGGING_LEVEL

    # Establish the project-root logger and attach one for this module.
    setup_looper_logger(level=level,
                        additional_locations=(args.logfile, ),
                        devmode=args.dbg)
    global _LOGGER
    _LOGGER = logging.getLogger(__name__)

    if len(remaining_args) > 0:
        _LOGGER.debug("Remaining arguments passed to pipelines: {}".
                      format(" ".join([str(x) for x in remaining_args])))

    _LOGGER.info("Command: {} (Looper version: {})".
                 format(args.command, __version__))
    # Initialize project
    _LOGGER.debug("compute_env_file: " + str(getattr(args, 'env', None)))
    _LOGGER.info("Building Project")
    if args.subproject is not None:
        _LOGGER.info("Using subproject: %s", args.subproject)
    prj = Project(
        args.config_file, subproject=args.subproject,
        file_checks=args.file_checks,
        compute_env_file=getattr(args, 'env', None))

    _LOGGER.info("Results subdir: " + prj.metadata.results_subdir)

    with ProjectContext(prj,
<<<<<<< HEAD
            include_samples=args.include_samples,
            exclude_samples=args.exclude_samples) as prj:
=======
            include_samples=args.include_protocols,
            exclude_samples=args.exclude_protocols) as prj:
>>>>>>> b09198bd

        if args.command == "run":
            run = Runner(prj)
            try:
                run(args, remaining_args)
            except IOError:
                _LOGGER.error("{} pipelines_dir: '{}'".format(
                        prj.__class__.__name__, prj.metadata.pipelines_dir))
                raise

        if args.command == "destroy":
            return Destroyer(prj)(args)

        if args.command == "summarize":
            Summarizer(prj)()

        if args.command == "check":
            # TODO: hook in fixed samples once protocol differentiation is
            # TODO (continued) figured out (related to #175).
            Checker(prj)(flags=args.flags)

        if args.command == "clean":
            return Cleaner(prj)(args)


if __name__ == '__main__':
    try:
        sys.exit(main())
    except KeyboardInterrupt:
        _LOGGER.error("Program canceled by user!")
        sys.exit(1)<|MERGE_RESOLUTION|>--- conflicted
+++ resolved
@@ -660,7 +660,7 @@
 
 def main():
     """ Primary workflow """
-    
+
     parser = build_parser()
     args, remaining_args = parser.parse_known_args()
 
@@ -701,13 +701,8 @@
     _LOGGER.info("Results subdir: " + prj.metadata.results_subdir)
 
     with ProjectContext(prj,
-<<<<<<< HEAD
             include_samples=args.include_samples,
             exclude_samples=args.exclude_samples) as prj:
-=======
-            include_samples=args.include_protocols,
-            exclude_samples=args.exclude_protocols) as prj:
->>>>>>> b09198bd
 
         if args.command == "run":
             run = Runner(prj)
