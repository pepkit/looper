--- conflicted
+++ resolved
@@ -69,13 +69,10 @@
     "PIPESTAT_CONFIG_ATTR_KEY",
     "PIPESTAT_RESULTS_FILE_ATTR_KEY",
     "LOOPER_GENERIC_PIPELINE",
-<<<<<<< HEAD
     "PROJECT_PL_ARG",
     "SAMPLE_PL_ARG",
-=======
     "JOB_NAME_KEY",
     "PIPELINE_INTERFACE_PIPELINE_NAME_KEY",
->>>>>>> 335e9a9d
 ]
 
 FLAGS = ["completed", "running", "failed", "waiting", "partial"]
