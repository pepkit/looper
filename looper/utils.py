--- conflicted
+++ resolved
@@ -5,13 +5,9 @@
 import glob
 import itertools
 from logging import getLogger
-<<<<<<< HEAD
-from typing import Union
-=======
 import os
 import sys
 from typing import *
->>>>>>> 70256b7a
 
 import jinja2
 import yaml
@@ -428,7 +424,6 @@
         cur_dir = parent_dir
 
 
-<<<<<<< HEAD
 def is_registry_path(input_string: str) -> bool:
     """
     Check if input is a registry path to pephub
@@ -474,7 +469,8 @@
         prj_dict["_config"]["looper"] = {}
     prj_dict["_config"]["looper"]["pipeline_interfaces"] = project_pipeline_config
     return prj_dict
-=======
+
+
 class NatIntervalException(Exception):
     """Subtype for errors specifically related to natural number interval"""
 
@@ -612,4 +608,3 @@
             return []
         intv = NatIntervalInclusive(lower_bound + 1, num_samples)
         return intv.to_range()
->>>>>>> 70256b7a
