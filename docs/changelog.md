# Changelog

This project adheres to [Semantic Versioning](https://semver.org/spec/v2.0.0.html) and [Keep a Changelog](https://keepachangelog.com/en/1.0.0/) format.

<<<<<<< HEAD
## [2.0.0a3] -- 2024-12-30

- fix [#536](https://github.com/pepkit/looper/issues/536)
- fix [#522](https://github.com/pepkit/looper/issues/522)
- fix [#537](https://github.com/pepkit/looper/issues/537)
- fix [#534](https://github.com/pepkit/looper/issues/534)

## [2.0.0a2] -- 2024-09-30

This release breaks backwards compatibility for Looper versions < 2.0.0

### Fixed
- divvy init [#520](https://github.com/pepkit/looper/issues/520)
- replaced deprecated PEPHubClient function, `_load_raw_pep` with `.load_raw_pep`
- looper cli parameters now take priority as originally intended [#518](https://github.com/pepkit/looper/issues/518)
- fix divvy inspect
- remove printed dictionary at looper finish [#511](https://github.com/pepkit/looper/issues/511)

### Changed
- `--looper-config` is now `--config`, `-c`. [#455](https://github.com/pepkit/looper/issues/455)
- A pipeline interface now consolidates a `sample_interface` and a `project_interface` [#493](https://github.com/pepkit/looper/issues/493)
- Updated documentation for Looper 2.0.0, removing previous versions [pepspec PR #34](https://github.com/pepkit/pepspec/pull/34)
- remove position based argument for divvy config, must use --config or run as default config


### Added
- `looper init` tutorial [#466](https://github.com/pepkit/looper/issues/466)
- looper config allows for `pephub_path` in pipestat config section of `.looper.yaml` [#519](https://github.com/pepkit/looper/issues/519)
- improve error messaging for bad/malformed looper configurations [#515](https://github.com/pepkit/looper/issues/515)
- add shortform argument for --package (alias is now -p)

=======
>>>>>>> 5bdcdc64
## [1.9.1] -- 2024-07-18

### Changed
- ensure peppy requirement peppy>=0.40.0,<=0.40.2

## [1.9.0] -- 2024-06-26

### Added
- user can now add cli modifiers to looper config instead of PEP project [#270](https://github.com/pepkit/looper/issues/270)
- pipeline interfaces no longer must be nested under sample and project keys within looper config file [#465](https://github.com/pepkit/looper/issues/465)
- var_templates can now be hierarchical [#334](https://github.com/pepkit/looper/issues/334)
- looper can now gracefully halt spawned subprocesses when the user sends a keyboard interrupt [#37](https://github.com/pepkit/looper/issues/37)

## [1.8.1] -- 2024-06-06

### Fixed
- added `-v` and `--version` to the CLI
- fixed running project level with `--project` argument

## [1.8.0] -- 2024-06-04

### Added
- looper destroy now destroys individual results when pipestat is configured: https://github.com/pepkit/looper/issues/469
- comprehensive smoketests: https://github.com/pepkit/looper/issues/464
- allow rerun to work on both failed or waiting flags: https://github.com/pepkit/looper/issues/463

### Changed
- Migrated `argparse` CLI definition to a pydantic basis for all commands. See: https://github.com/pepkit/looper/issues/438
- during project load, check if PEP file path is a file first, then check if it is a registry path: https://github.com/pepkit/looper/issues/456 
- Looper now uses FutureYamlConfigManager due to the yacman refactor v0.9.3: https://github.com/pepkit/looper/issues/452

### Fixed
- inferring project name when loading PEP from csv: https://github.com/pepkit/looper/issues/484
- fix inconsistency resolving pipeline interface paths if multiple paths are supplied: https://github.com/pepkit/looper/issues/474
- fix bug with checking for completed flags: https://github.com/pepkit/looper/issues/470
- fix looper destroy not properly destroying all related files: https://github.com/pepkit/looper/issues/468
- looper rerun now only runs failed jobs as intended: https://github.com/pepkit/looper/issues/467 
- looper inspect now inspects the looper config: https://github.com/pepkit/looper/issues/462
- Load PEP from CSV: https://github.com/pepkit/looper/issues/456
- looper now works with sample_table_index https://github.com/pepkit/looper/issues/458

## [1.7.1] -- 2024-05-28

### Fixed
- pin pipestat version to be between pipestat>=0.8.0,<0.9.0  https://github.com/pepkit/looper/issues/494

## [1.7.0] -- 2024-01-26

### Added
- `--portable` flag to `looper report` to create a portable version of the html report
- `--lump-j` allows grouping samples into a defined number of jobs

### Changed
- `--lumpn` is now `--lump-n`
- `--lump` is now `--lump-s`

## [1.6.0] -- 2023-12-22

### Added
- `looper link` creates symlinks for results grouped by record_identifier. It requires pipestat to be configured. [#72](https://github.com/pepkit/looper/issues/72)
- basic tab completion. 

### Changed
- looper now works with pipestat v0.6.0 and greater.
- `looper table`, `check` now use pipestat and therefore require pipestat configuration. [#390](https://github.com/pepkit/looper/issues/390)
- changed how looper configures pipestat [#411](https://github.com/pepkit/looper/issues/411)
- initializing pipeline interface also writes an example `output_schema.yaml` and `count_lines.sh` pipeline

### Fixed
- filtering via attributes that are integers.

## [1.5.1] -- 2023-08-14

### Fixed
- fix `looper table` failing without `sample.protocol`

### Changed
- correct `--looper_conifg` to `--looper-config`

## [1.5.0] -- 2023-08-09

### Added 

- ability to use PEPs from PEPhub without downloading project [#341](https://github.com/pepkit/looper/issues/341)
- ability to specify pipeline interfaces inside looper config [Looper Config](https://looper.databio.org/en/dev/how_to_define_looper_config/)
- divvy re-integrated in looper
- divvy inspect -p package
- Looper will now check that the command path provided in the pipeline interface is callable before submitting.


### Changed
- initialization of generic pipeline interface available using subcommand `init-piface`
- `looper report` will now use pipestat to generate browsable HTML reports if pipestat is configured.
- looper now works with pipestat v0.5.0.
- Removed --toggle-key functionality. 
- Allow for user to input single integer value for --sel-incl or --sel-excl

## [1.4.3] -- 2023-08-01

### Fixed
- Fix regression for var_templates expansion.

## [1.4.2] -- 2023-07-31

### Fixed
- Fix for expanding paths properly.

## [1.4.1] -- 2023-06-22


## [1.4.0] -- 2023-04-24

### Added

- preliminary support for [pipestat](http://pipestat.databio.org).
- ability to skip samples using  `-k` or `--skip` [#367](https://github.com/pepkit/looper/pull/367)
- ability to input a range into `limit` and `skip`[#367](https://github.com/pepkit/looper/pull/367)
- `limit` and `skip` are now both usable with Destroy and Run. [#367](https://github.com/pepkit/looper/pull/367)
- ability to generate generic pipeline interface using `init -p` or `init --piface` [#368](https://github.com/pepkit/looper/pull/368)
- Fixed ability to use custom sample index
- Added `write_custom_template`, a built-in pre-submit plugin for writing templates

### Changed
- looper now returns nonzero if any samples fail submission
- various other developer changes

### Deprecated
- `path` variable will be deprecated in favor of `var_templates` [#322](https://github.com/pepkit/looper/issues/322)

## [1.3.2] -- 2022-02-09

### Changed
- Fixed bug with use_2to3 for setuptools compatibility.

## [1.3.1] -- 2021-06-18

### Changed
- If remote schemas are not accessible, the job submission doesn't fail anymore
- Fixed a bug where looper stated "No failed flag found" when a failed flag was found

### Deprecated
- Fixed and deprecated `looper inspect`. Use `eido inspect` from now on.


## [1.3.0] -- 2020-10-07

### Added
- New plugin system for pre-submission hooks
- Included plugin functions: `write_sample_yaml`, `write_sample_yaml_prj`, `write_sample_yaml_cwl` and `write_submission_yaml`
- New `var_templates` section for defining variables in the pipeline interface

### Changed
- Pipeline interface specification was updated to accommodate new `var_templates` section and pre-submission hooks

### Deprecated
- pipeline interface sections:
    - `dynamic_variables_command_template`, which can now be more simply accomplished with a pre-submission hook
    - `path`, which is replaced by a more generic `var_templates` section

## [1.2.1] - 2020-08-26

### Added
- Environment variables expansion in custom sample YAML paths; [Issue 273](https://github.com/pepkit/looper/issues/273)
- `dynamic_variables_script_path` key in the pipeline interface. Path, absolute or relative to the pipeline interface file; [Issue 276](https://github.com/pepkit/looper/issues/276)
### Changed
- Resolve project pipeline interface path by making it relative to the config not current directory; [Issue 268](https://github.com/pepkit/looper/issues/268)
### Fixed
- Unclear error when `output_dir` was not provided in a config `looper` section; [Issue 286](https://github.com/pepkit/looper/issues/286)

## [1.2.0] - 2020-05-26

**This version introduced backwards-incompatible changes.**

### Added
- Commands:
    - `init`; initializes `.looper.yaml` file
    - `inspect`; inspects `Project` or `Sample` objects
    - `table`; writes summary stats table
    - `runp`; runs project level pipelines
- Input schemas and output schemas
- `--settings` argument to specify compute resources as a YAML file
- Option to preset CLI options in a dotfile
- `--command-extra` and `--command-extra-override` arguments that append specified string to pipeline commands. These functions supercede the previous `pipeline_config` and `pipeline_args` sections, which are now deprecated. The new method is more universal, and can accomplish the same functionality but more simply, using the built-in PEP machinery to selectively apply commands to samples.
- Option to specify destination of sample YAML in pipeline interface
- `--pipeline_interfaces` argument that allows pipeline interface specification via CLI

### Changed
- `looper summarize` to `looper report`
- Pipeline interface format changed drastically
- The PyPi name changed from 'loopercli' to 'looper'
- resources section in pipeline interface replaced with `size_dependent_attributes` or `dynamic_variables_command_template`.
- `--compute` can be used to specify arguments other than resources
- `all_input_files` and `required_input_files` keys in pipeline interface moved to the input schema and renamed to `files` and `required_files`
- pipeline interface specification

## [0.12.6] -- 2020-02-21

### Added
- possibility to execute library module as a script: `python -m looper ...`

### Changed
- in the summary page account for missing values when plotting; the value is disregarded in such a case and plot is still created
- show 50 rows in the summary table
- make links to the summary page relative
- long entries in the sample stats table are truncated with an option to see original value in a popover

### Fixed
- inactive jQuery dependent components in the status page
- project objects layout in the summary index page
- inactivation of popovers after Bootstrap Table events
- non-homogeneous status flags appearance

## [0.12.5] -- 2019-12-13
### Changed
- reduce verbosity of missing options; [Issue 174](https://github.com/pepkit/looper/issues/174)
- switch to [Bootstrap Table](https://bootstrap-table.com/) in the summary index page table and sample status tables

## [0.12.4] -- 2019-07-18
### Added
- Ability to declare `required_executables` in a `PipelineInterface`, to trigger a naive "runnability" check for a sample submission
- A possibility to opt out of status page inclusion in the navbar

### Changed
- The status tables now use DataTables jQuery plugin to make them interactive

### Fixed
- Navbar links creation

## [0.12.3] -- 2019-06-20
### Fixed
- Bug in `Sample` YAML naming, whereby a base `Sample` was being suffixed as a subtype would be, leading to a pipeline argument based on `yaml_file` that did not exist on disk.

## [0.12.2] -- 2019-06-06

### Fixed
- Fixed various bugs related to populating derived attributes, including using attributes like `sample_name` as keys.
- Fixed a bug related to singularity attributes not being passed from a pipeline interface file.
- Fixed several bugs with incorrect version requirements.

## [0.12.1] -- 2019-05-20

### Added
- Made `looper.Sample` include more specific functionality from `peppy`

### Changed
- Status table creation is possible outside of `looper`.
- In the summary index page the plottable columns list is now scrollable
- Status page relies on the `profile.tsv` file rather than `*.log`; [Issue 159](https://github.com/pepkit/looper/issues/159)

### Fixed
- In HTML reporting module, do not ignore objects which are neither HTMLs nor images in the summary, e.g. CSVs
- Restore parsing and application of pipeline-level computing resource specification from a pipeline interface file; [Issue 184](https://github.com/pepkit/looper/issues/184)
- Allow `ignore_flags` to properly modulate submission messaging; [Issue 179](https://github.com/pepkit/looper/issues/179)
- Do not display time-like summary columns as the plottable ones; [Issue 182](https://github.com/pepkit/looper/issues/182)

## [0.12.0] -- 2019-05-03

### Added
- First implementation of pipeline interface 'outputs', so pipeline authors can specify items of interest produced by the pipeline.
- Functions and attributes on `Project` to support "outputs" (`interfaces`, `get_interfaces`, `get_outputs`)

### Changed
- Start "compute" --> "compute_packages" transition
- `get_logger` moved to `peppy`

### Fixed
- Prevent CLI option duplication in pipeline commands generated
- Make functional CLI spec of particular attribute on which to base selection of a subset of a project's samples ([`peppy` 298](https://github.com/pepkit/peppy/issues/298))

## [0.11.1] -- 2019-04-17

### Changed
- Improved documentation
- Improved interaction with `peppy` and `divvy` dependencies

## [0.11] -- 2019-04-17

### Added
- Implemented `looper rerun` command.
- Support use of custom `resources` in pipeline's `compute` section
- Listen for itemized compute resource specification on command-line with `--resources`
- Support pointing to `Project` config file with folder path rather than full filepath
- Add `selector-attribute` parameter for more generic sample selection.

### Changed
- Switched to a Jinja-style templating system for summary output
- Made various UI changes to adapt to `caravel` use.
- Using `attmap` for "attribute-style key-vale store" implementation
- Removed Python 3.4 support.
- UI: change parameter names `in/exclude-samples` to `selector-in/exclude`.

## [0.10.0] -- 2018-12-20

### Changed
- `PipelineInterface` now derives from `peppy.AttributeDict`.
- On `PipelineInterface`, iteration over pipelines now is with `iterpipes`.
- Rename `parse_arguments` to `build_parser`, which returns `argparse.ArgumentParser` object
- Integers in HTML reports are made more human-readable by including commas.
- Column headers in HTML reports are now stricly for sorting; there's a separate list for plottable columns.
- More informative error messages
- HTML samples list is fully populated.
- Existence of an object lacking an anchor image is no longer problematic for `summarize`.
- Basic package test in Python 3 now succeeds: `python3 setup.py test`.

## [v0.9.2] -- 2018-11-12

### Changed
- Fixed bugs with `looper summarize` when no summarizers were present
- Added CLI flag to force `looper destroy` for programmatic access
- Fixed a bug for samples with duplicate names
- Added new display features (graphs, table display) for HTML summary output.


## [0.9.1] -- 2018-06-30

### Changed
- Fixed several bugs with `looper summarize` that caused failure on edge cases.

## [0.9.0] -- 2018-06-25

### Added
- Support for custom summarizers
- Add `allow-duplicate-names` command-line options
- Allow any variables in environment config files or other `compute` sections to be used in submission templates. This allows looper to be used with containers.
- Add nice universal project-level HTML reporting

## [0.8.1] -- 2018-04-02

### Changed
- Minor documentation and packaging updates for first Pypi release.
- Fix a bug that incorrectly mapped protocols due to case sensitive issues
- Fix a bug with `report_figure` that made it output pandas code


## [0.8.0] -- 2018-01-19

### Changed
- Use independent `peppy` package, replacing `models` module for core data types.
- Integrate `ProtocolInterface` functionality into `PipelineInterface`.

## [0.7.2] -- 2017-11-16
### Changed
- Correctly count successful command submissions when not using `--dry-run`.

## [0.7.1] -- 2017-11-15

### Changed
- No longer falsely display that there's a submission failure.
- Allow non-string values to be unquoted in the `pipeline_args` section.

## [0.7] -- 2017-11-15
### Added
- Add `--lump` and `--lumpn` options
- Catch submission errors from cluster resource managers
- Implied columns can now be derived
- Now protocols can be specified on the command-line `--include-protocols`
- Add rudimentary figure summaries
- Simplifies command-line help display
- Allow wildcard protocol_mapping for catch-all pipeline assignment
- Improve user messages
- New sample_subtypes section in pipeline_interface

### Changed
- Sample child classes are now defined explicitly in the pipeline interface. Previously, they were guessed based on presence of a class extending Sample in a pipeline script.
- Changed 'library' key sample attribute to 'protocol'

## [0.6] -- 2017-07-21
### Added
  - Add support for implied_column section of the project config file
  - Add support for Python 3
  - Merges pipeline interface and protocol mappings. This means we now allow direct pointers to `pipeline_interface.yaml` files, increasing flexibility, so this relaxes the specified folder structure that was previously used for `pipelines_dir` (with `config` subfolder).
  - Allow URLs as paths to sample sheets.
  - Allow tsv format for sample sheets.
  - Checks that the path to a pipeline actually exists before writing the submission script.

### Changed
- Changed LOOPERENV environment variable to PEPENV, generalizing it to generic models
- Changed name of `pipelines_dir` to `pipeline_interfaces` (but maintained backwards compatibility for now).
- Changed name of `run` column to `toggle`, since `run` can also refer to a sequencing run.
- Relaxes many constraints (like resources sections, pipelines_dir columns), making project configuration files useful outside looper. This moves us closer to dividing models from looper, and improves flexibility.
- Various small bug fixes and dev improvements.
- Require `setuptools` for installation, and `pandas 0.20.2`. If `numexpr` is installed, version `2.6.2` is required.
- Allows tilde in `pipeline_interfaces`

## [0.5] -- 2017-03-01
### Added
- Add new looper version tracking, with `--version` and `-V` options and printing version at runtime
- Add support for asterisks in file paths
- Add support for multiple pipeline directories in priority order
- Revamp of messages make more intuitive output
- Colorize output
- Complete rehaul of logging and test infrastructure, using logging and pytest packages

### Changed
- Removes pipelines_dir requirement for models, making it useful outside looper
- Small bug fixes related to `all_input_files` and `required_input_files` attributes
- More robust installation and more explicit requirement of Python 2.7


## [0.4] -- 2017-01-12
###  Added
- New command-line interface (CLI) based on sub-commands
- New subcommand (`looper summarize`) replacing the `summarizePipelineStats.R` script
- New subcommand (`looper check`) replacing the `flagCheck.sh` script
- New command (`looper destroy`) to remove all output of a project
- New command (`looper clean`) to remove intermediate files of a project flagged for deletion
- Support for portable and pipeline-independent allocation of computing resources with Looperenv.

### Changed
- Removed requirement to have `pipelines` repository installed in order to extend base Sample objects
- Maintenance of sample attributes as provided by user by means of reading them in as strings (to be improved further)
- Improved serialization of Sample objects<|MERGE_RESOLUTION|>--- conflicted
+++ resolved
@@ -2,7 +2,6 @@
 
 This project adheres to [Semantic Versioning](https://semver.org/spec/v2.0.0.html) and [Keep a Changelog](https://keepachangelog.com/en/1.0.0/) format.
 
-<<<<<<< HEAD
 ## [2.0.0a3] -- 2024-12-30
 
 - fix [#536](https://github.com/pepkit/looper/issues/536)
@@ -27,15 +26,13 @@
 - Updated documentation for Looper 2.0.0, removing previous versions [pepspec PR #34](https://github.com/pepkit/pepspec/pull/34)
 - remove position based argument for divvy config, must use --config or run as default config
 
-
 ### Added
 - `looper init` tutorial [#466](https://github.com/pepkit/looper/issues/466)
 - looper config allows for `pephub_path` in pipestat config section of `.looper.yaml` [#519](https://github.com/pepkit/looper/issues/519)
 - improve error messaging for bad/malformed looper configurations [#515](https://github.com/pepkit/looper/issues/515)
 - add shortform argument for --package (alias is now -p)
 
-=======
->>>>>>> 5bdcdc64
+
 ## [1.9.1] -- 2024-07-18
 
 ### Changed
