--- conflicted
+++ resolved
@@ -64,11 +64,9 @@
 ## `looper run --help`
 ```console
 usage: looper run [-h] [-i] [-d] [-t S] [-x S] [-y S] [-f] [--divvy DIVCFG] [-p P] [-s S]
-<<<<<<< HEAD
+
                   [-c K [K ...]] [-u X] [-n N] [--looper-config LOOPER_CONFIG]
-=======
-                  [-c K [K ...]] [-u X] [-n N] [--looper_config LOOPER_CONFIG]
->>>>>>> 6ac3b127
+
                   [-S YAML [YAML ...]] [-P YAML [YAML ...]] [-l N] [-k N]
                   [--sel-attr ATTR] [--sel-excl [E ...] | --sel-incl [I ...]]
                   [-a A [A ...]]
@@ -90,11 +88,9 @@
   -f, --skip-file-checks             Do not perform input file checks
   -u X, --lump X                     Total input file size (GB) to batch into one job
   -n N, --lumpn N                    Number of commands to batch into one job
-<<<<<<< HEAD
-  --looper-config LOOPER_CONFIG      Looper configuration file (YAML)
-=======
-  --looper_config LOOPER_CONFIG      Looper configuration file (YAML)
->>>>>>> 6ac3b127
+
+  --looper-config LOOPER_CONFIG      Looper configuration file (YAML)
+
   -S YAML [YAML ...], --sample-pipeline-interfaces YAML [YAML ...]
                                      Path to looper sample config file
   -P YAML [YAML ...], --project-pipeline-interfaces YAML [YAML ...]
@@ -123,11 +119,9 @@
 ## `looper runp --help`
 ```console
 usage: looper runp [-h] [-i] [-d] [-t S] [-x S] [-y S] [-f] [--divvy DIVCFG] [-p P] [-s S]
-<<<<<<< HEAD
+
                    [-c K [K ...]] [--looper-config LOOPER_CONFIG] [-S YAML [YAML ...]]
-=======
-                   [-c K [K ...]] [--looper_config LOOPER_CONFIG] [-S YAML [YAML ...]]
->>>>>>> 6ac3b127
+
                    [-P YAML [YAML ...]] [-l N] [-k N] [--sel-attr ATTR]
                    [--sel-excl [E ...] | --sel-incl [I ...]] [-a A [A ...]]
                    [config_file]
@@ -146,11 +140,10 @@
   -x S, --command-extra S            String to append to every command
   -y S, --command-extra-override S   Same as command-extra, but overrides values in PEP
   -f, --skip-file-checks             Do not perform input file checks
-<<<<<<< HEAD
-  --looper-config LOOPER_CONFIG      Looper configuration file (YAML)
-=======
-  --looper_config LOOPER_CONFIG      Looper configuration file (YAML)
->>>>>>> 6ac3b127
+
+  --looper-config LOOPER_CONFIG      Looper configuration file (YAML)
+
+
   -S YAML [YAML ...], --sample-pipeline-interfaces YAML [YAML ...]
                                      Path to looper sample config file
   -P YAML [YAML ...], --project-pipeline-interfaces YAML [YAML ...]
@@ -179,11 +172,9 @@
 ## `looper rerun --help`
 ```console
 usage: looper rerun [-h] [-i] [-d] [-t S] [-x S] [-y S] [-f] [--divvy DIVCFG] [-p P]
-<<<<<<< HEAD
+
                     [-s S] [-c K [K ...]] [-u X] [-n N] [--looper-config LOOPER_CONFIG]
-=======
-                    [-s S] [-c K [K ...]] [-u X] [-n N] [--looper_config LOOPER_CONFIG]
->>>>>>> 6ac3b127
+
                     [-S YAML [YAML ...]] [-P YAML [YAML ...]] [-l N] [-k N]
                     [--sel-attr ATTR] [--sel-excl [E ...] | --sel-incl [I ...]]
                     [-a A [A ...]]
@@ -205,11 +196,9 @@
   -f, --skip-file-checks             Do not perform input file checks
   -u X, --lump X                     Total input file size (GB) to batch into one job
   -n N, --lumpn N                    Number of commands to batch into one job
-<<<<<<< HEAD
-  --looper-config LOOPER_CONFIG      Looper configuration file (YAML)
-=======
-  --looper_config LOOPER_CONFIG      Looper configuration file (YAML)
->>>>>>> 6ac3b127
+
+  --looper-config LOOPER_CONFIG      Looper configuration file (YAML)
+
   -S YAML [YAML ...], --sample-pipeline-interfaces YAML [YAML ...]
                                      Path to looper sample config file
   -P YAML [YAML ...], --project-pipeline-interfaces YAML [YAML ...]
@@ -237,11 +226,9 @@
 
 ## `looper report --help`
 ```console
-<<<<<<< HEAD
+
 usage: looper report [-h] [--looper-config LOOPER_CONFIG] [-S YAML [YAML ...]]
-=======
-usage: looper report [-h] [--looper_config LOOPER_CONFIG] [-S YAML [YAML ...]]
->>>>>>> 6ac3b127
+
                      [-P YAML [YAML ...]] [-l N] [-k N] [--sel-attr ATTR]
                      [--sel-excl [E ...] | --sel-incl [I ...]] [-a A [A ...]] [--project]
                      [config_file]
@@ -254,11 +241,9 @@
 
 options:
   -h, --help                         show this help message and exit
-<<<<<<< HEAD
-  --looper-config LOOPER_CONFIG      Looper configuration file (YAML)
-=======
-  --looper_config LOOPER_CONFIG      Looper configuration file (YAML)
->>>>>>> 6ac3b127
+
+  --looper-config LOOPER_CONFIG      Looper configuration file (YAML)
+
   -S YAML [YAML ...], --sample-pipeline-interfaces YAML [YAML ...]
                                      Path to looper sample config file
   -P YAML [YAML ...], --project-pipeline-interfaces YAML [YAML ...]
@@ -278,11 +263,9 @@
 
 ## `looper table --help`
 ```console
-<<<<<<< HEAD
+
 usage: looper table [-h] [--looper-config LOOPER_CONFIG] [-S YAML [YAML ...]]
-=======
-usage: looper table [-h] [--looper_config LOOPER_CONFIG] [-S YAML [YAML ...]]
->>>>>>> 6ac3b127
+
                     [-P YAML [YAML ...]] [-l N] [-k N] [--sel-attr ATTR]
                     [--sel-excl [E ...] | --sel-incl [I ...]] [-a A [A ...]] [--project]
                     [config_file]
@@ -295,11 +278,9 @@
 
 options:
   -h, --help                         show this help message and exit
-<<<<<<< HEAD
-  --looper-config LOOPER_CONFIG      Looper configuration file (YAML)
-=======
-  --looper_config LOOPER_CONFIG      Looper configuration file (YAML)
->>>>>>> 6ac3b127
+
+  --looper-config LOOPER_CONFIG      Looper configuration file (YAML)
+
   -S YAML [YAML ...], --sample-pipeline-interfaces YAML [YAML ...]
                                      Path to looper sample config file
   -P YAML [YAML ...], --project-pipeline-interfaces YAML [YAML ...]
@@ -319,11 +300,9 @@
 
 ## `looper inspect --help`
 ```console
-<<<<<<< HEAD
+
 usage: looper inspect [-h] [--looper-config LOOPER_CONFIG] [-S YAML [YAML ...]]
-=======
-usage: looper inspect [-h] [--looper_config LOOPER_CONFIG] [-S YAML [YAML ...]]
->>>>>>> 6ac3b127
+
                       [-P YAML [YAML ...]] [-l N] [-k N] [--sel-attr ATTR]
                       [--sel-excl [E ...] | --sel-incl [I ...]] [-a A [A ...]]
                       [--sample-names [SAMPLE_NAMES ...]] [--attr-limit ATTR_LIMIT]
@@ -337,11 +316,9 @@
 
 options:
   -h, --help                         show this help message and exit
-<<<<<<< HEAD
-  --looper-config LOOPER_CONFIG      Looper configuration file (YAML)
-=======
-  --looper_config LOOPER_CONFIG      Looper configuration file (YAML)
->>>>>>> 6ac3b127
+
+  --looper-config LOOPER_CONFIG      Looper configuration file (YAML)
+
   -S YAML [YAML ...], --sample-pipeline-interfaces YAML [YAML ...]
                                      Path to looper sample config file
   -P YAML [YAML ...], --project-pipeline-interfaces YAML [YAML ...]
@@ -383,11 +360,9 @@
 
 ## `looper destroy --help`
 ```console
-<<<<<<< HEAD
+
 usage: looper destroy [-h] [-d] [--force-yes] [--looper-config LOOPER_CONFIG]
-=======
-usage: looper destroy [-h] [-d] [--force-yes] [--looper_config LOOPER_CONFIG]
->>>>>>> 6ac3b127
+
                       [-S YAML [YAML ...]] [-P YAML [YAML ...]] [-l N] [-k N]
                       [--sel-attr ATTR] [--sel-excl [E ...] | --sel-incl [I ...]]
                       [-a A [A ...]]
@@ -404,11 +379,9 @@
   -d, --dry-run                      Don't actually submit the jobs. Default=False
   --force-yes                        Provide upfront confirmation of destruction intent,
                                      to skip console query. Default=False
-<<<<<<< HEAD
-  --looper-config LOOPER_CONFIG      Looper configuration file (YAML)
-=======
-  --looper_config LOOPER_CONFIG      Looper configuration file (YAML)
->>>>>>> 6ac3b127
+
+  --looper-config LOOPER_CONFIG      Looper configuration file (YAML)
+
   -S YAML [YAML ...], --sample-pipeline-interfaces YAML [YAML ...]
                                      Path to looper sample config file
   -P YAML [YAML ...], --project-pipeline-interfaces YAML [YAML ...]
@@ -428,11 +401,9 @@
 ## `looper check --help`
 ```console
 usage: looper check [-h] [--describe-codes] [--itemized] [-f [F ...]]
-<<<<<<< HEAD
+
                     [--looper-config LOOPER_CONFIG] [-S YAML [YAML ...]]
-=======
-                    [--looper_config LOOPER_CONFIG] [-S YAML [YAML ...]]
->>>>>>> 6ac3b127
+
                     [-P YAML [YAML ...]] [-l N] [-k N] [--sel-attr ATTR]
                     [--sel-excl [E ...] | --sel-incl [I ...]] [-a A [A ...]] [--project]
                     [config_file]
@@ -448,11 +419,9 @@
   --describe-codes                   Show status codes description
   --itemized                         Show a detailed, by sample statuses
   -f [F ...], --flags [F ...]        Check on only these flags/status values
-<<<<<<< HEAD
-  --looper-config LOOPER_CONFIG      Looper configuration file (YAML)
-=======
-  --looper_config LOOPER_CONFIG      Looper configuration file (YAML)
->>>>>>> 6ac3b127
+
+  --looper-config LOOPER_CONFIG      Looper configuration file (YAML)
+
   -S YAML [YAML ...], --sample-pipeline-interfaces YAML [YAML ...]
                                      Path to looper sample config file
   -P YAML [YAML ...], --project-pipeline-interfaces YAML [YAML ...]
@@ -472,11 +441,9 @@
 
 ## `looper clean --help`
 ```console
-<<<<<<< HEAD
+
 usage: looper clean [-h] [-d] [--force-yes] [--looper-config LOOPER_CONFIG]
-=======
-usage: looper clean [-h] [-d] [--force-yes] [--looper_config LOOPER_CONFIG]
->>>>>>> 6ac3b127
+
                     [-S YAML [YAML ...]] [-P YAML [YAML ...]] [-l N] [-k N]
                     [--sel-attr ATTR] [--sel-excl [E ...] | --sel-incl [I ...]]
                     [-a A [A ...]]
@@ -493,23 +460,21 @@
   -d, --dry-run                      Don't actually submit the jobs. Default=False
   --force-yes                        Provide upfront confirmation of destruction intent,
                                      to skip console query. Default=False
-<<<<<<< HEAD
-  --looper-config LOOPER_CONFIG      Looper configuration file (YAML)
-=======
-  --looper_config LOOPER_CONFIG      Looper configuration file (YAML)
->>>>>>> 6ac3b127
-  -S YAML [YAML ...], --sample-pipeline-interfaces YAML [YAML ...]
-                                     Path to looper sample config file
-  -P YAML [YAML ...], --project-pipeline-interfaces YAML [YAML ...]
-                                     Path to looper project config file
-  -a A [A ...], --amend A [A ...]    List of amendments to activate
-
-sample selection arguments:
-  Specify samples to include or exclude based on sample attribute values
-
-  -l N, --limit N                    Limit to n samples
-  -k N, --skip N                     Skip samples by numerical index
-  --sel-attr ATTR                    Attribute for sample exclusion OR inclusion
-  --sel-excl [E ...]                 Exclude samples with these values
-  --sel-incl [I ...]                 Include only samples with these values
-```
+
+  --looper-config LOOPER_CONFIG      Looper configuration file (YAML)
+
+  -S YAML [YAML ...], --sample-pipeline-interfaces YAML [YAML ...]
+                                     Path to looper sample config file
+  -P YAML [YAML ...], --project-pipeline-interfaces YAML [YAML ...]
+                                     Path to looper project config file
+  -a A [A ...], --amend A [A ...]    List of amendments to activate
+
+sample selection arguments:
+  Specify samples to include or exclude based on sample attribute values
+
+  -l N, --limit N                    Limit to n samples
+  -k N, --skip N                     Skip samples by numerical index
+  --sel-attr ATTR                    Attribute for sample exclusion OR inclusion
+  --sel-excl [E ...]                 Exclude samples with these values
+  --sel-incl [I ...]                 Include only samples with these values
+```
