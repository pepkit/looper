""" Pipeline job submission orchestration """

import importlib
import logging
import os
import subprocess
import time
from copy import copy, deepcopy
from json import loads
from subprocess import check_output
from typing import *

from eido import read_schema, get_input_files_size
from eido.const import INPUT_FILE_SIZE_KEY, MISSING_KEY
from jinja2.exceptions import UndefinedError

from peppy.const import CONFIG_KEY, SAMPLE_NAME_ATTR, SAMPLE_YAML_EXT
from peppy.exceptions import RemoteYAMLError
from pipestat import PipestatError
from ubiquerg import expandpath, is_command_callable
from yaml import dump
from yacman import YAMLConfigManager, expandpath as expath

from .const import *
from .exceptions import JobSubmissionException, SampleFailedException
from .processed_project import populate_sample_paths
from .utils import fetch_sample_flags, jinja_render_template_strictly


_LOGGER = logging.getLogger(__name__)


def _get_yaml_path(namespaces, template_key, default_name_appendix="", filename=None):
    """
    Get a path to a YAML file for the sample.

    :param dict[dict]] namespaces: namespaces mapping
    :param str template_key: the name of the key in 'var_templates' piface
        section that points to a template to render to get the
        user-provided target YAML path
    :param str default_name_appendix: a string to append to insert in target
        YAML file name: '{sample.sample_name}<>.yaml'
    :param str filename: A filename without folders. If not provided, a
        default name of sample_name.yaml will be used.
    :return str: sample YAML file path
    """
    if (
        VAR_TEMPL_KEY in namespaces["pipeline"]
        and template_key in namespaces["pipeline"][VAR_TEMPL_KEY]
    ):
        _LOGGER.debug(f"Sample namespace: {namespaces['sample']}")
        x = jinja_render_template_strictly("{sample.sample_name}", namespaces)
        _LOGGER.debug(f"x: {x}")
        cpy = namespaces["pipeline"][VAR_TEMPL_KEY][template_key]
        _LOGGER.debug(f"cpy: {cpy}")
        path = expandpath(jinja_render_template_strictly(cpy, namespaces))
        _LOGGER.debug(f"path: {path}")

        if not path.endswith(SAMPLE_YAML_EXT) and not filename:
            raise ValueError(
                f"{template_key} is not a valid target YAML file path. "
                f"It needs to end with: {' or '.join(SAMPLE_YAML_EXT)}"
            )
        final_path = os.path.join(path, filename) if filename else path
        if not os.path.exists(os.path.dirname(final_path)):
            os.makedirs(os.path.dirname(final_path), exist_ok=True)
    else:
        # default YAML location
        f = (
            filename
            or f"{namespaces['sample'][SAMPLE_NAME_ATTR]}"
            f"{default_name_appendix}"
            f"{SAMPLE_YAML_EXT[0]}"
        )
        default = os.path.join(namespaces["looper"][OUTDIR_KEY], "submission")
        final_path = os.path.join(default, f)
        if not os.path.exists(default):
            os.makedirs(default, exist_ok=True)

    _LOGGER.debug(f"Writing sample yaml: {final_path}")
    return final_path


def write_sample_yaml(namespaces):
    """
    Plugin: saves sample representation to YAML.

    This plugin can be parametrized by providing the path value/template in
    'pipeline.var_templates.sample_yaml_path'. This needs to be a complete and
    absolute path to the file where sample YAML representation is to be
    stored.

    :param dict namespaces: variable namespaces dict
    :return dict: sample namespace dict
    """
    sample = namespaces["sample"]
    sample["sample_yaml_path"] = _get_yaml_path(
        namespaces, SAMPLE_YAML_PATH_KEY, "_sample"
    )
    sample.to_yaml(sample["sample_yaml_path"], add_prj_ref=False)
    return {"sample": sample}


def write_sample_yaml_prj(namespaces):
    """
    Plugin: saves sample representation with project reference to YAML.

    This plugin can be parametrized by providing the path value/template in
    'pipeline.var_templates.sample_yaml_prj_path'. This needs to be a complete and
    absolute path to the file where sample YAML representation is to be
    stored.

    :param dict namespaces: variable namespaces dict
    :return dict: sample namespace dict
    """
    sample = namespaces["sample"]
    sample.to_yaml(
        _get_yaml_path(namespaces, SAMPLE_YAML_PRJ_PATH_KEY, "_sample_prj"),
        add_prj_ref=True,
    )
    return {"sample": sample}


def write_custom_template(namespaces):
    """
    Plugin: Populates a user-provided jinja template

    Parameterize by providing pipeline.var_templates.custom_template
    """

    def load_template(pipeline):
        with open(namespaces["pipeline"]["var_templates"]["custom_template"], "r") as f:
            x = f.read()
        t = jinja2.Template(x)
        return t

    err_msg = (
        "Custom template plugin requires a template in var_templates.custom_template"
    )
    if "var_templates" not in namespaces["pipeline"].keys():
        _LOGGER.error(err_msg)
        return None

    if "custom_template" not in namespaces["pipeline"]["var_templates"].keys():
        _LOGGER.error(err_msg)
        return None

    import jinja2

    tpl = load_template(namespaces["pipeline"])
    content = tpl.render(namespaces)
    pth = _get_yaml_path(namespaces, "custom_template_output", "_config")
    namespaces["sample"]["custom_template_output"] = pth
    with open(pth, "wb") as fh:
        # print(content)
        fh.write(content.encode())

    return {"sample": namespaces["sample"]}


def write_sample_yaml_cwl(namespaces):
    """
    Plugin: Produce a cwl-compatible yaml representation of the sample

    Also adds the 'cwl_yaml' attribute to sample objects, which points
    to the file produced.

    This plugin can be parametrized by providing the path value/template in
    'pipeline.var_templates.sample_cwl_yaml_path'. This needs to be a complete and
    absolute path to the file where sample YAML representation is to be
    stored.

    :param dict namespaces: variable namespaces dict
    :return dict: updated variable namespaces dict
    """
    from eido import read_schema
    from ubiquerg import is_url

    def _get_schema_source(
        schema_source, piface_dir=namespaces["looper"]["piface_dir"]
    ):
        # Stolen from piface object; should be a better way to do this...
        if is_url(schema_source):
            return schema_source
        elif not os.path.isabs(schema_source):
            schema_source = os.path.join(piface_dir, schema_source)
        return schema_source

    # To be compatible as a CWL job input, we need to handle the
    # File and Directory object types directly.
    sample = namespaces["sample"]
    sample.sample_yaml_cwl = _get_yaml_path(
        namespaces, SAMPLE_CWL_YAML_PATH_KEY, "_sample_cwl"
    )

    if "input_schema" in namespaces["pipeline"]:
        schema_path = _get_schema_source(namespaces["pipeline"]["input_schema"])
        file_list = []
        for ischema in read_schema(schema_path):
            if "files" in ischema["properties"]["samples"]["items"]:
                file_list.extend(ischema["properties"]["samples"]["items"]["files"])

        for file_attr in file_list:
            _LOGGER.debug("CWL-ing file attribute: {}".format(file_attr))
            file_attr_value = sample[file_attr]
            # file paths are assumed relative to the sample table;
            # but CWL assumes they are relative to the yaml output file,
            # so we convert here.
            file_attr_rel = os.path.relpath(
                file_attr_value, os.path.dirname(sample.sample_yaml_cwl)
            )
            sample[file_attr] = {"class": "File", "path": file_attr_rel}

        directory_list = []
        for ischema in read_schema(schema_path):
            if "directories" in ischema["properties"]["samples"]["items"]:
                directory_list.extend(
                    ischema["properties"]["samples"]["items"]["directories"]
                )

        for dir_attr in directory_list:
            _LOGGER.debug("CWL-ing directory attribute: {}".format(dir_attr))
            dir_attr_value = sample[dir_attr]
            # file paths are assumed relative to the sample table;
            # but CWL assumes they are relative to the yaml output file,
            # so we convert here.
            sample[dir_attr] = {"class": "Directory", "location": dir_attr_value}
    else:
        _LOGGER.warning(
            "No 'input_schema' defined, producing a regular "
            "sample YAML representation"
        )
    _LOGGER.info("Writing sample yaml to {}".format(sample.sample_yaml_cwl))
    sample.to_yaml(sample.sample_yaml_cwl)
    return {"sample": sample}


def write_submission_yaml(namespaces):
    """
    Save all namespaces to YAML.

    :param dict namespaces: variable namespaces dict
    :return dict: sample namespace dict
    """
    path = _get_yaml_path(namespaces, SAMPLE_CWL_YAML_PATH_KEY, "_submission")
    my_namespaces = {}
    for namespace, values in namespaces.items():
        my_namespaces.update({str(namespace): values.to_dict()})
    with open(path, "w") as yamlfile:
        dump(my_namespaces, yamlfile)
    return my_namespaces


class SubmissionConductor(object):
    """
    Collects and then submits pipeline jobs.

    This class holds a 'pool' of commands to submit as a single cluster job.
    Eager to submit a job, each instance's collection of commands expands until
    it reaches the 'pool' has been filled, and it's therefore time to submit the
    job. The pool fills as soon as a fill criteria has been reached, which can
    be either total input file size or the number of individual commands.

    """

    def __init__(
        self,
        pipeline_interface,
        prj,
        delay=0,
        extra_args=None,
        extra_args_override=None,
        ignore_flags=False,
        compute_variables=None,
        max_cmds=None,
        max_size=None,
        automatic=True,
        collate=False,
    ):
        """
        Create a job submission manager.

        The most critical inputs are the pipeline interface and the pipeline
        key, which together determine which provide critical pipeline
        information like resource allocation packages and which pipeline will
        be overseen by this instance, respectively.

        :param PipelineInterface pipeline_interface: Collection of important
            data for one or more pipelines, like resource allocation packages
            and option/argument specifications
        :param prj: Project with which each sample being considered is
            associated (what generated each sample)
        :param float delay: Time (in seconds) to wait before submitting a job
            once it's ready
        :param str extra_args: string to pass to each job generated,
            for example additional pipeline arguments
        :param str extra_args_override: string to pass to each job generated,
            for example additional pipeline arguments. This deactivates the
            'extra' functionality that appends strings defined in
            Sample.command_extra and Project.looper.command_extra to the
            command template.
        :param bool ignore_flags: Whether to ignore flag files present in
            the sample folder for each sample considered for submission
        :param dict[str] compute_variables: A dict with variables that will be made
            available to the compute package. For example, this should include
            the name of the cluster partition to which job or jobs will be submitted
        :param int | NoneType max_cmds: Upper bound on number of commands to
            include in a single job script.
        :param int | float | NoneType max_size: Upper bound on total file
            size of inputs used by the commands lumped into single job script.
        :param bool automatic: Whether the submission should be automatic once
            the pool reaches capacity.
        :param bool collate: Whether a collate job is to be submitted (runs on
            the project level, rather that on the sample level)
        """
        super(SubmissionConductor, self).__init__()
        self.collate = collate
        self.section_key = PROJECT_PL_KEY if self.collate else SAMPLE_PL_KEY
        self.pl_iface = pipeline_interface
        self.pl_name = self.pl_iface.pipeline_name
        self.prj = prj
        self.compute_variables = compute_variables
        self.extra_pipe_args = extra_args
        self.override_extra = False
        if extra_args_override:
            self.extra_pipe_args = extra_args_override
            self.override_extra = True
        self.ignore_flags = ignore_flags

        self.dry_run = self.prj.dry_run
        self.delay = float(delay)
        self._num_good_job_submissions = 0
        self._num_total_job_submissions = 0
        self._num_cmds_submitted = 0
        self._curr_size = 0
        self._failed_sample_names = []
        self._curr_skip_pool = []

        if self.extra_pipe_args:
            _LOGGER.debug(
                "String appended to every pipeline command: "
                "{}".format(self.extra_pipe_args)
            )

        if not self.collate:
            self.automatic = automatic
            if max_cmds is None and max_size is None:
                self.max_cmds = 1
            elif (max_cmds is not None and max_cmds < 1) or (
                max_size is not None and max_size < 0
            ):
                raise ValueError(
                    "If specified, max per-job command count must positive, "
                    "and max per-job total file size must be nonnegative"
                )
            else:
                self.max_cmds = max_cmds
            self.max_size = max_size or float("inf")

            self._pool = []
            self._reset_curr_skips()
            self._skipped_sample_pools = []

    @property
    def failed_samples(self):
        return self._failed_sample_names

    @property
    def num_cmd_submissions(self):
        """
        Return the number of commands that this conductor has submitted.

        :return int: Number of commands submitted so far.
        """
        return self._num_cmds_submitted

    @property
    def num_job_submissions(self):
        """
        Return the number of jobs that this conductor has submitted.

        :return int: Number of jobs submitted so far.
        """
        return self._num_good_job_submissions

    def is_project_submittable(self, force=False):
        """
        Check whether the current project has been already submitted

        :param bool frorce: whether to force the project submission (ignore status/flags)
        """
        if self.prj.pipestat_configured_project:
            psm = self.prj.get_pipestat_managers(project_level=True)[self.pl_name]
            status = psm.get_status()
            if not force and status is not None:
                _LOGGER.info(f"> Skipping project. Determined status: {status}")
                return False
        return True

    def add_sample(self, sample, rerun=False):
        """
        Add a sample for submission to this conductor.

        :param peppy.Sample sample: sample to be included with this conductor's
            currently growing collection of command submissions
        :param bool rerun: whether the given sample is being rerun rather than
            run for the first time
        :return bool: Indication of whether the given sample was added to
            the current 'pool.'
        :raise TypeError: If sample subtype is provided but does not extend
            the base Sample class, raise a TypeError.
        """
        _LOGGER.debug(
            "Adding {} to conductor for {} to {}run".format(
                sample.sample_name, self.pl_name, "re" if rerun else ""
            )
        )
        if self.prj.pipestat_configured:
            psms = self.prj.get_pipestat_managers(sample_name=sample.sample_name)
            sample_statuses = psms[self.pl_name].get_status()
            sample_statuses = [sample_statuses] if sample_statuses else []
        else:
            sample_statuses = fetch_sample_flags(self.prj, sample, self.pl_name)
        use_this_sample = not rerun

        if sample_statuses or rerun:
            if not self.ignore_flags:
                use_this_sample = False
            # But rescue the sample in case rerun/failed passes
            failed_flag = any("failed" in x for x in sample_statuses)
            if rerun:
                if failed_flag:
                    _LOGGER.info("> Re-running failed sample")
                    use_this_sample = True
                else:
                    use_this_sample = False
            if not use_this_sample:
                msg = "> Skipping sample"
                if sample_statuses:
                    msg += f". Determined status: {', '.join(sample_statuses)}"
                _LOGGER.info(msg)

        skip_reasons = []
        validation = {}
        validation.setdefault(INPUT_FILE_SIZE_KEY, 0)
        # Check for any missing requirements before submitting.
        _LOGGER.debug("Determining missing requirements")
        schema_source = self.pl_iface.get_pipeline_schemas()
        if schema_source and self.prj.file_checks:
            try:
                validation = get_input_files_size(sample, read_schema(schema_source))
            except RemoteYAMLError:
                _LOGGER.warn(
                    "Could not read remote schema. Skipping inputs validation."
                )
            else:
                if validation[MISSING_KEY]:
                    missing_reqs_msg = (
                        f"Missing files: {', '.join(validation[MISSING_KEY])}"
                    )
                    _LOGGER.warning(NOT_SUB_MSG.format(missing_reqs_msg))
                    use_this_sample and skip_reasons.append("Missing files")

        if _use_sample(use_this_sample, skip_reasons):
            self._pool.append(sample)
            self._curr_size += float(validation[INPUT_FILE_SIZE_KEY])
            if self.automatic and self._is_full(self._pool, self._curr_size):
                self.submit()
        else:
            self._curr_skip_size += float(validation[INPUT_FILE_SIZE_KEY])
            self._curr_skip_pool.append(sample)
            self.write_script(self._curr_skip_pool, self._curr_skip_size)
            self._reset_curr_skips()

        return skip_reasons

    def submit(self, force=False):
        """
        Submit one or more commands as a job.

        This call will submit the commands corresponding to the current pool
        of samples if and only if the argument to 'force' evaluates to a
        true value, or the pool of samples is full.

        :param bool force: Whether submission should be done/simulated even
            if this conductor's pool isn't full.
        :return bool: Whether a job was submitted (or would've been if
            not for dry run)
        """
        submitted = False
        if not self._pool:
            _LOGGER.debug("No submission (no pooled samples): %s", self.pl_name)
            # submitted = False
        elif self.collate or force or self._is_full(self._pool, self._curr_size):
            if not self.collate:
                for s in self._pool:
                    schemas = self.prj.get_schemas(
                        self.prj.get_sample_piface(s[self.prj.sample_table_index]),
                        OUTPUT_SCHEMA_KEY,
                    )

                    for schema in schemas:
                        populate_sample_paths(s, read_schema(schema)[0])

            script = self.write_script(self._pool, self._curr_size)
            # Determine whether to actually do the submission.
            _LOGGER.info(
                "Job script (n={0}; {1:.2f}Gb): {2}".format(
                    len(self._pool), self._curr_size, script
                )
            )
            if self.dry_run:
                _LOGGER.info("Dry run, not submitted")
            elif self._rendered_ok:
                sub_cmd = self.prj.dcc.compute.submission_command
                submission_command = "{} {}".format(sub_cmd, script)
                # Capture submission command return value so that we can
                # intercept and report basic submission failures; #167
                try:
                    subprocess.check_call(submission_command, shell=True)
                except subprocess.CalledProcessError:
                    fails = (
                        "" if self.collate else [s.sample_name for s in self._samples]
                    )
                    self._failed_sample_names.extend(fails)
                    self._reset_pool()
                    raise JobSubmissionException(sub_cmd, script)
                time.sleep(self.delay)

            # Update the job and command submission tallies.
            _LOGGER.debug("SUBMITTED")
            if self._rendered_ok:
                submitted = True
                self._num_cmds_submitted += len(self._pool)
            self._reset_pool()

        else:
            _LOGGER.debug(
                f"No submission (pool is not full and submission was not forced): {self.pl_name}"
            )
            # submitted = False

        return submitted

    def _is_full(self, pool, size):
        """
        Determine whether it's time to submit a job for the pool of commands.

        Instances of this class maintain a sort of 'pool' of commands that
        expands as each new command is added, until a time that it's deemed
        'full' and th

        :return bool: Whether this conductor's pool of commands is 'full' and
            ready for submission, as determined by its parameterization
        """
        return self.max_cmds == len(pool) or size >= self.max_size

    @property
    def _samples(self):
        """
        Return a collection of pooled samples.

        :return Iterable[str]: collection of samples currently in the active
            pool for this submission conductor
        """
        return [s for s in self._pool]

    def _sample_lump_name(self, pool):
        """Determine how to refer to the 'sample' for this submission."""
        if self.collate:
            return self.prj.name
        if 1 == self.max_cmds:
            assert 1 == len(pool), (
                "If there's a single-command limit on job submission, jobname"
                " must be determined with exactly one sample in the pool,"
                " but there is/are {}.".format(len(pool))
            )
            sample = pool[0]
            return sample.sample_name
        else:
            # Note the order in which the increment of submission count and
            # the call to this function can influence naming. Make the jobname
            # generation call (this method) before incrementing the
            # submission counter, but add 1 to the index so that we get a
            # name concordant with 1-based, not 0-based indexing.
            return "lump{}".format(self._num_total_job_submissions + 1)

    def _jobname(self, pool):
        """Create the name for a job submission."""
        return "{}_{}".format(self.pl_iface.pipeline_name, self._sample_lump_name(pool))

    def _build_looper_namespace(self, pool, size):
        """
        Compile a mapping of looper/submission related settings for use in
        the command templates and in submission script creation
        in divvy (via adapters).

        :param Iterable[peppy.Sample] pool: collection of sample instances
        :param float size: cumulative size of the given pool
        :return yacman.YAMLConfigManager: looper/submission related settings
        """
        settings = YAMLConfigManager()
        settings["pep_config"] = self.prj.config_file
        settings[RESULTS_SUBDIR_KEY] = self.prj.results_folder
        settings[SUBMISSION_SUBDIR_KEY] = self.prj.submission_folder
        settings[OUTDIR_KEY] = self.prj.output_dir
        # TODO: explore pulling additional constants from peppy and/or divvy.
        settings["sample_output_folder"] = os.path.join(
            self.prj.results_folder, self._sample_lump_name(pool)
        )
        settings[JOB_NAME_KEY] = self._jobname(pool)
        settings["total_input_size"] = size
        settings["log_file"] = (
            os.path.join(self.prj.submission_folder, settings[JOB_NAME_KEY]) + ".log"
        )
        settings["piface_dir"] = os.path.dirname(self.pl_iface.pipe_iface_file)
        if hasattr(self.prj, "pipeline_config"):
            # Make sure it's a file (it could be provided as null.)
            pl_config_file = self.prj.pipeline_config
            if pl_config_file:
                if not os.path.isfile(pl_config_file):
                    _LOGGER.error(
                        "Pipeline config file specified " "but not found: %s",
                        pl_config_file,
                    )
                    raise IOError(pl_config_file)
                _LOGGER.info("Found config file: %s", pl_config_file)
                # Append arg for config file if found
                settings["pipeline_config"] = pl_config_file
        return settings

    def _set_pipestat_namespace(
        self, sample_name: Optional[str] = None
    ) -> YAMLConfigManager:
        """
        Compile a mapping of pipestat-related settings for use in
        the command templates. Accessible via: {pipestat.attrname}

        :param str sample_name: name of the sample to get the pipestat
            namespace for. If not provided the pipestat namespace will
            be determined based on the Project
        :return yacman.YAMLConfigManager: pipestat namespace
        """
        try:
            psms = (
                self.prj.get_pipestat_managers(sample_name)
                if sample_name
                else self.prj.get_pipestat_managers(project_level=True)
            )
            psm = psms[self.pl_iface.pipeline_name]
        except (PipestatError, AttributeError) as e:
            # pipestat section faulty or not found in project.looper or sample
            # or project is missing required pipestat attributes
            _LOGGER.debug(
                f"Could not determine pipestat namespace. Caught exception: "
                f"{getattr(e, 'message', repr(e))}"
            )
            # return an empty mapping
            return YAMLConfigManager()
        else:
            full_namespace = {
                "schema": psm.schema_path,
                "results_file": psm.file,
                "record_id": psm.sample_name,
                "namespace": psm.project_name,
                "config": psm.config_path,
            }
            filtered_namespace = {k: v for k, v in full_namespace.items() if v}
            return YAMLConfigManager(filtered_namespace)

    def write_script(self, pool, size):
        """
        Create the script for job submission.

        :param Iterable[peppy.Sample] pool: collection of sample instances
        :param float size: cumulative size of the given pool
        :return str: Path to the job submission script created.
        """
        # looper settings determination
        if self.collate:
            pool = [None]
        looper = self._build_looper_namespace(pool, size)
        commands = []
        namespaces = dict(
            project=self.prj[CONFIG_KEY],
            looper=looper,
            pipeline=self.pl_iface,
            compute=self.prj.dcc.compute,
        )
        templ = self.pl_iface["command_template"]
        if not self.override_extra:
            extras_template = (
                EXTRA_PROJECT_CMD_TEMPLATE
                if self.collate
                else EXTRA_SAMPLE_CMD_TEMPLATE
            )
            templ += extras_template
        for sample in pool:
            # cascading compute settings determination:
            # divcfg < pipeline interface < config <  CLI
            cli = self.compute_variables or {}  # CLI
            if sample:
                namespaces.update({"sample": sample})
            else:
                namespaces.update({"samples": self.prj.samples})
            pipestat_namespace = self._set_pipestat_namespace(
                sample_name=sample.sample_name if sample else None
            )
            namespaces.update({"pipestat": pipestat_namespace})
            res_pkg = self.pl_iface.choose_resource_package(
                namespaces, size or 0
            )  # config
            res_pkg.update(cli)
            self.prj.dcc.compute.update(res_pkg)  # divcfg
            namespaces["compute"].update(res_pkg)
            # Here we make a copy of this so that each iteration gets its own template values
            pl_iface = {}
            pl_iface.update(self.pl_iface)
            pl_iface[VAR_TEMPL_KEY] = self.pl_iface.render_var_templates(
                namespaces=namespaces
            )
            _LOGGER.debug(f"namespace pipelines: { pl_iface }")
<<<<<<< HEAD

            # check here to ensure command is executable
            self.check_executable_path(pl_iface)

            namespaces["pipeline"]["var_templates"] = pl_iface[VAR_TEMPL_KEY]
=======
            namespaces["pipeline"]["var_templates"] = pl_iface[VAR_TEMPL_KEY] or {}
            for k, v in namespaces["pipeline"]["var_templates"].items():
                namespaces["pipeline"]["var_templates"][k] = expath(v)
>>>>>>> 9942106b
            # pre_submit hook namespace updates
            namespaces = _exec_pre_submit(pl_iface, namespaces)
            self._rendered_ok = False
            try:
                argstring = jinja_render_template_strictly(
                    template=templ, namespaces=namespaces
                )
            except UndefinedError as jinja_exception:
                _LOGGER.warning(NOT_SUB_MSG.format(str(jinja_exception)))
            except KeyError as e:
                exc = "pipeline interface is missing {} section".format(str(e))
                _LOGGER.warning(NOT_SUB_MSG.format(exc))
            else:
                commands.append("{} {}".format(argstring, self.extra_pipe_args))
                self._rendered_ok = True
                if sample not in self._curr_skip_pool:
                    self._num_good_job_submissions += 1
                    self._num_total_job_submissions += 1

        looper["command"] = "\n".join(commands)
        if self.collate:
            _LOGGER.debug("samples namespace:\n{}".format(self.prj.samples))
        else:
            _LOGGER.debug(
                "sample namespace:\n{}".format(
                    sample.__str__(max_attr=len(list(sample.keys())))
                )
            )
        _LOGGER.debug("project namespace:\n{}".format(self.prj[CONFIG_KEY]))
        _LOGGER.debug("pipeline namespace:\n{}".format(self.pl_iface))
        _LOGGER.debug("compute namespace:\n{}".format(self.prj.dcc.compute))
        _LOGGER.debug("looper namespace:\n{}".format(looper))
        _LOGGER.debug("pipestat namespace:\n{}".format(pipestat_namespace))
        subm_base = os.path.join(self.prj.submission_folder, looper[JOB_NAME_KEY])
        return self.prj.dcc.write_script(
            output_path=subm_base + ".sub", extra_vars=[{"looper": looper}]
        )

    def _reset_pool(self):
        """Reset the state of the pool of samples"""
        self._pool = []
        self._curr_size = 0

    def _reset_curr_skips(self):
        self._curr_skip_pool = []
        self._curr_skip_size = 0

    def check_executable_path(self, pl_iface):
        """Determines if supplied pipelines are callable.
        Raises error and exits Looper if not callable
        :param dict pl_iface: pipeline interface that stores paths to executables
        :return bool: True if path is callable.
        """
        pipeline_commands = []
        if "path" in pl_iface.keys():
            pipeline_commands.append(pl_iface["path"])

        if (
            "var_templates" in pl_iface.keys()
            and "pipeline" in pl_iface["var_templates"].keys()
        ):
            pipeline_commands.append(pl_iface["var_templates"]["pipeline"])
        for command in pipeline_commands:
            try:
                result = is_command_callable(command)
            except:
                _LOGGER.error(f" {command} IS NOT EXECUTABLE. EXITING")
                raise SampleFailedException
            else:
                if not result:
                    _LOGGER.error(f" {command} IS NOT EXECUTABLE. EXITING...")
                    raise SampleFailedException
                else:
                    return True


def _use_sample(flag, skips):
    return flag and not skips


def _exec_pre_submit(piface, namespaces):
    """
    Execute pre submission hooks defined in the pipeline interface

    :param PipelineInterface piface: piface, a source of pre_submit hooks to execute
    :param dict[dict[]] namespaces: namspaces mapping
    :return dict[dict[]]: updated namspaces mapping
    """

    def _update_namespaces(x, y, cmd=False):
        """
        Update namespaces mapping with a dictionary of the same structure,
        that includes just the values that need to be updated.

        :param dict[dict] x: namespaces mapping
        :param dict[dict] y: mapping to update namespaces with
        :param bool cmd: whether the mapping to update with comes from the
            command template, used for messaging
        """
        if not y:
            return
        if not isinstance(y, dict):
            if cmd:
                raise TypeError(
                    f"Object returned by {PRE_SUBMIT_HOOK_KEY}."
                    f"{PRE_SUBMIT_CMD_KEY} must return a dictionary when "
                    f"processed with json.loads(), not {y.__class__.__name__}"
                )
            raise TypeError(
                f"Object returned by {PRE_SUBMIT_HOOK_KEY}."
                f"{PRE_SUBMIT_PY_FUN_KEY} must return a dictionary,"
                f" not {y.__class__.__name__}"
            )
        _LOGGER.debug("Updating namespaces with:\n{}".format(y))
        for namespace, mapping in y.items():
            for key, val in mapping.items():
                x[namespace][key] = val

    if PRE_SUBMIT_HOOK_KEY in piface:
        pre_submit = piface[PRE_SUBMIT_HOOK_KEY]
        if PRE_SUBMIT_PY_FUN_KEY in pre_submit:
            for py_fun in pre_submit[PRE_SUBMIT_PY_FUN_KEY]:
                pkgstr, funcstr = os.path.splitext(py_fun)
                pkg = importlib.import_module(pkgstr)
                func = getattr(pkg, funcstr[1:])
                _LOGGER.info(
                    "Calling pre-submit function: {}.{}".format(pkgstr, func.__name__)
                )
                _update_namespaces(namespaces, func(namespaces))
        if PRE_SUBMIT_CMD_KEY in pre_submit:
            for cmd_template in pre_submit[PRE_SUBMIT_CMD_KEY]:
                _LOGGER.debug(
                    "Rendering pre-submit command template: {}".format(cmd_template)
                )
                try:
                    cmd = jinja_render_template_strictly(
                        template=cmd_template, namespaces=namespaces
                    )
                    _LOGGER.info("Executing pre-submit command: {}".format(cmd))
                    json = loads(check_output(cmd, shell=True))
                except Exception as e:
                    if hasattr(e, "output"):
                        print(e.output)
                    _LOGGER.error(
                        "Could not retrieve JSON via command: '{}'".format(cmd)
                    )
                    raise
                else:
                    _update_namespaces(namespaces, json, cmd=True)
    return namespaces<|MERGE_RESOLUTION|>--- conflicted
+++ resolved
@@ -720,17 +720,14 @@
                 namespaces=namespaces
             )
             _LOGGER.debug(f"namespace pipelines: { pl_iface }")
-<<<<<<< HEAD
 
             # check here to ensure command is executable
             self.check_executable_path(pl_iface)
-
-            namespaces["pipeline"]["var_templates"] = pl_iface[VAR_TEMPL_KEY]
-=======
+            
             namespaces["pipeline"]["var_templates"] = pl_iface[VAR_TEMPL_KEY] or {}
             for k, v in namespaces["pipeline"]["var_templates"].items():
                 namespaces["pipeline"]["var_templates"][k] = expath(v)
->>>>>>> 9942106b
+
             # pre_submit hook namespace updates
             namespaces = _exec_pre_submit(pl_iface, namespaces)
             self._rendered_ok = False
